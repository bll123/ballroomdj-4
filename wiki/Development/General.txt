[Wiki Home](Home)

### Directory Layout

 Directory|Notes
 ---------|-----
 bin|binaries
 conv|BDJ3 Conversion utilities
 data|BDJ4 data
 devel|Development flags
 http|Files for mobile marquee and mobile remote control
 img|Images
 install|Installation utilities, scripts, data
 licenses|License information
 locale|Processed locale files
 packages|Third-party software
 pkg|Packaging utilities
 plocal|Third-party libraries
 scripts|Helper scripts for the BDJ4 installation
 src|Source, see below
 templates|Templates for the data files
 test-templates|Templates for testing
 test-templates/tests|testsuite test scripts
 tmp|BDJ4 Temporary files
 web|Website files and helper scripts
 wiki|Sourceforge wiki files
 wiki-i|Sourceforge wiki images

### src/ Directory Layout

##### General

 Directory|Notes
 ---------|-----
 libcommon|common utilities that do not use lists nor libicu
 libbasic|lists, basic utilities that use lists or libicu
 libbdj4|bdj4 specific utilities
 libdylib|dynamic library handling
 libwebsrv|web server (uses mongoose)
 mongoose|third-party web server

##### Audio Interaces

 Directory|Notes
 ---------|-----
 libati|audio tagging interface.
This was written as a dynamic library since at one
point, both mutagen and the bdj4-ati interfaces
were in process.
 libaudioid|audio identification
 libaudiosrc|audio source interface.  This should probably be
re-worked so that each audio source type is a dynamic library.  Then
it will be easier to add in new source types.
 libcont|music controller
 libpli|player interface (dynamic libraries)
 libmpris|Linux MPRIS interface
 libvol|volume interface (dynamic libraries)

##### User Interface

 Directory|Notes
 ---------|-----
 libuicommon|bdj4 major ui for both player and manager (libbdj4uic)
 libuiintfc|bdj4 general ui interfaces (libbdj4uii)
 libuimanage|bdj4 major/minor ui specific to manageui (libbdj4uim)
 libuiplayer|bdj4 minor ui specific to playerui (libbdj4uip)
 libuiwcont|ui widget container

 Directory|Notes
 ---------|-----
 libuigtk3|gtk3 gui layer
 libuimacos|macos gui layer
 libuinull|null gui layer

##### Applications

 Directory|Notes
 ---------|-----
 configui|configuration ui
 installer|installer, updater
 manageui|management ui
 player|the main player process, the player process,
marquee, mobile marquee and remote control.
Only the marquee has ui linked in.
 playerui|player ui
 starter|the launcher and starter process

##### Other

 Directory|Notes
 ---------|-----
 build|cmake build directory
 check|C language test programs
 include|include files
 po|localization
 utils|various utility scripts and files
 utility|various utility programs used in testing

[Wiki Home](Home)
<<<<<<< HEAD
<br>_(Updated 2024-08-19 13:16:09; BDJ4 version 4.11.5)_
=======
<br>_(Updated 2024-10-02 16:02:00; BDJ4 version 4.12.1)_
>>>>>>> 1865ed66
<|MERGE_RESOLUTION|>--- conflicted
+++ resolved
@@ -97,8 +97,4 @@
  utility|various utility programs used in testing
 
 [Wiki Home](Home)
-<<<<<<< HEAD
-<br>_(Updated 2024-08-19 13:16:09; BDJ4 version 4.11.5)_
-=======
-<br>_(Updated 2024-10-02 16:02:00; BDJ4 version 4.12.1)_
->>>>>>> 1865ed66
+<br>_(Updated 2024-10-02 16:02:00; BDJ4 version 4.12.1)_