[Wiki Home](Home)

<span style="color:#4559bf;">_The music manager works in conjunction
with the song editor to manage songs._</span>

[TOC]

### Manage : Music Manager

The music manager displays a listing of songs.  Like the other song
selection listings, the songs can be filtered to display the song
selections you want to work with.

Once the music manager listing has been filtered, the song editor can
traverse through the songs listed in the music manager.

There are some important differences from song selection.

##### Filter Dialog

The filter dialog has an additional drop-down where a playlist may be
selected.  When a playlist is selected, the other filters are
disabled, and the songs from the playlist are listed.

The song editor can then be used to edit the songs from the selected
playlist.

<div markdown style="margin-right: 20px; text-align: center;">
![mm-filters](https://ballroomdj4.sourceforge.io/wikiimg/en/Management/mm-filters-A.png)
<br><span style="color:#4559bf;">__Manage / Music Manager / Filters__</span> </div>

Note that the _Dance&nbsp;Rating_ filter will select any songs that
have the selected rating or better.

##### Song Selection with the Song Editor or Audio Identification

When switching to the Music Manager from
[Edit&nbsp;Song&nbsp;Lists](en-Management-Edit%20Song%20Lists), or the
edit button is used, the music manager will automatically set the
filter to use the loaded playlist.  The filter dialog will show the
currently selected playlist.

This makes it easy to edit the songs in the song list.  Simply select
the edit button in
[Edit&nbsp;Song&nbsp;Lists](en-Management-Edit%20Song%20Lists) to
switch to the song editor.  The __Next__ and __Previous__ buttons
will traverse the songs in the song list, as the music manager's
filter has been set to use the loaded playlist.

When switching to the Music Manager from the song selection tab, or
the edit button is used in the song selection tab, the music manager
will automatically use the filters set in song selection. The song
editor can then be used to traverse the songs that have been selected.

If you have a listing loaded in the music manager, multiple songs may
be selected (using control-click or shift-click).  When multiple songs
are selected in the music manager, the song editor will traverse the
selected songs, not the entire listing.

The __First__, __Next__, and __Previous__ previous buttons in
[Audio&nbsp;Identification](en-Management-Audio%20Identification)
will also act upon the Music&nbsp;Manager's current selection.

##### Actions Menu

<!-- this image also used in removing-songs -->

<div markdown style="margin-right: 20px; text-align: center;">
![mm-actions-menu](https://ballroomdj4.sourceforge.io/wikiimg/en/Management/mm-actions-menu-D.png)
<br><span style="color:#4559bf;">__Manage / Music Manager / Actions Menu__</span> </div>

__Actions&nbsp;/&nbsp;Mark as Same Song__ will mark the
selected songs as the same song.
<br>__References:__
<br>[Subjects / Same&nbsp;Song&nbsp;Marks](en-Subjects-Same%20Song%20Marks)

__Actions&nbsp;/&nbsp;Clear Same Song Mark__ will clear the
same song markers from the selected songs.
<br>__References:__
<br>[Subjects / Same&nbsp;Song&nbsp;Marks](en-Subjects-Same%20Song%20Marks)

__Actions&nbsp;/&nbsp;Remove&nbsp;Song__ will remove a song from the
database.
<br>__References:__
<br>[Subjects / Removing&nbsp;Songs](en-Subjects-Removing%20Songs)

__Actions&nbsp;/&nbsp;Undo&nbsp;Song&nbsp;Removal__ will undo any
pending song removals.
<br>__References:__
<br>[Subjects / Removing&nbsp;Songs](en-Subjects-Removing%20Songs)

##### Same Song Marks

Same song marks can be used to prevent the automatic or sequence song
selection from choosing songs that are the same but played by
different artists.

For example, if you have a copy of __Sway__ by __Michael Bublé__
and also a copy of __Sway__ by __Pussy Cat Dolls__, these can be
marked as the same song.
<br>__References:__
<br>[Subjects / Same&nbsp;Song&nbsp;Marks](en-Subjects-Same%20Song%20Marks)

<div markdown style="margin-right: 20px; text-align: center;">
![mm-same-song](https://ballroomdj4.sourceforge.io/wikiimg/en/Management/mm-same-song-B.png)
<br><span style="color:#4559bf;">__Manage / Music Manager / Same Song Marks__</span> </div>

[Wiki Home](Home)
<<<<<<< HEAD
<br>_(Updated 2024-08-19 13:16:09; BDJ4 version 4.11.5)_
=======
<br>_(Updated 2024-08-27 09:20:09; BDJ4 version 4.11.6)_
>>>>>>> 1865ed66
<|MERGE_RESOLUTION|>--- conflicted
+++ resolved
@@ -106,8 +106,4 @@
 <br><span style="color:#4559bf;">__Manage / Music Manager / Same Song Marks__</span> </div>
 
 [Wiki Home](Home)
-<<<<<<< HEAD
-<br>_(Updated 2024-08-19 13:16:09; BDJ4 version 4.11.5)_
-=======
-<br>_(Updated 2024-08-27 09:20:09; BDJ4 version 4.11.6)_
->>>>>>> 1865ed66
+<br>_(Updated 2024-08-27 09:20:09; BDJ4 version 4.11.6)_