--- conflicted
+++ resolved
@@ -4,9 +4,7 @@
 
 <!--
 
-<<<<<<< HEAD
 **4.17.4 2025-10---**
-
 
 * Bug Fixes:
     * Linux
@@ -15,8 +13,6 @@
 * New Features
     * Player: Lyrics display, supports .srt and .lrc formats.
 
-=======
->>>>>>> 43f339ac
 -->
 
 **4.17.3.2 2025-10-27**
