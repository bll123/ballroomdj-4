[Wiki Home](Home)

### BallroomDJ 4 Change Log

<!--

**4.1.0 beta 2023-2---**
<<<<<<< HEAD

* Bug Fixes:
    * Alternate Installer: Various bug fixes.
* Translations:
    * Nederlands: Fix incorrect queuedance special playlist name.
* Internal:
    * Code cleanup.
=======
>>>>>>> 9ed174d2

-->

**4.0.10.1 beta 2023-2-12**

* Bug Fixes:
    * Conversion: Fix a processing problem with ancient leftover configuration files.
    * iTunes Configuration: Change half-star character to 1/2 symbol for windows.
    * Windows: Fix conflicts with other installed programs.
* Changes:
    * Windows: Reduce size of default font.

**4.0.10 beta 2023-2-1**

* Bug Fixes:
    * Configuration: Changed 'Player Queues' to 'Music Queues'.
    * Configure / User Interface: Added 'Scale' option for large screens.
    * Mac OS: Fix localization issue.
    * Management: Prevent multiple dialogs.
    * Player: Fix next song while in gap.
    * Player: Fix player control interaction with announcements.
    * Player User Interface: Prevent multiple dialogs.
    * Song List Editor: Fix Export M3U.
    * Song List Editor: Fix Import M3U (Windows).
    * Starter: Prevent multiple dialogs.
    * Starter: window position is saved globally, not per-profile.
* Changes:
    * Minor user interface cleanup.
* Internal:
    * Code cleanup (ui).

**4.0.9 beta 2023-1-24**

* Bug Fixes:
    * music manager: fix a crash when the song list was cleared.
    * player ui: internal fixes, marquee menu disabled when marquee is off.
    * queue dance: fix bad template.
    * song editor: fix play button to play correct song.
    * standard rounds: fix bad template.
* New Features:
    * player: export as mp3: export MP3 files with song start, song end, fade-in, fade-out, speed, and gap applied.

**4.0.8 beta 2023-1-18**

* Bug Fixes:
    * bpm counter: exit on save.
    * music manager: fixed an internal issue causing a slow-down.
    * player: fix seek-in-song issues when there are speed adjustments.
    * player: multi-media stop key now properly pauses the music.
    * song editor: adjust song start and song end on speed adjustment.
    * song editor: fix save of speed adjustment.
    * song list editor: remove export as mp3.
* Changes:
    * player: export as MP3 disabled until it is completed.
    * player: fade-in always uses the triangle curve.
* Internal:
    * fade types: remove logarithmic, add exponential sine, quadratic.
    * fixed various memory leaks and memory issues.
    * code cleanup.

**4.0.7 beta 2023-1-14**

* Bug Fixes:
    * A missing audioadjust.txt file will not prevent startup.
    * installation: BDJ4 updater fixed.
    * linux: Do not replace desktop shortcuts.
    * mac os: Fixed theme installation.
    * song editor: Fix incorrect playback when multi-selections are active.
    * song selection: Turn off movement keys when multiple items selected.
* New Features:
    * player: add support for multi-media keys.
    * player: export as MP3.
    * song editor: add support for multi-media play key.
    * song list editor: added control-up and control-down to move selections.
    * song list editor: export as MP3.
    * song list editor: add support for multi-media play key.
    * song selection: add support for multi-media play key.
* Internal:
    * a few more memory leaks fixed.
    * code cleanup.
    * debugging fixes.
    * linux: change location of screensaver settings.
    * make debug level more dynamic.

**4.0.6 beta 2023-1-7**

* Bug Fixes:
    * configuration: Clean up edit dances display.
    * configuration: Fix a crash on exit.
    * conversion: Fix incorrect conversion of the database.
    * song selection: Fix handling of up/down arrow keys and page up/down keys.
    * song selection: Fix update of scrollbar using mouse wheel.
* Changes:
    * edit song lists: re-arranged menu items.
    * player: re-arranged menu items.
    * user interface: Menu background is darker.
    * requests: Add a label indicating which queue is being managed when show extra queues is on.
* New Features:
    * song editor: Control-N switches to the next entry.
    * song editor: Control-P switches to the previous entry.
    * song editor: Control-S will now perform a save.

**4.0.5 beta 2023-1-5**

* New Features:
    * song list editor: Import from iTunes is now implemented.
    * database update: Update from iTunes is now implemented.
* Internal:
    * fixed memory corruption and many memory leaks.

**4.0.4 beta 2023-1-1**

* Bug Fixes:
    * filter dialog: add profile accent color display.
    * bpm counter: add profile accent color display.
    * song list editor: fix (broken in 4.0.3).
* Internal:
    * code cleanup.

**4.0.3 beta 2022-12-31**

* Bug Fixes:
    * linux: Resolve ICU library versioning issues.
    * macos: Resolve ICU library versioning issues.
    * nederlands: Fix missing queue D configuration.
    * player ui: Fixed crash after the history queue was selected.
    * starter/support: Fix crash when there is no internet connection.
    * starter/support: linux: fix send of core dump.
* Changes:
    * song selection: Added short heading names for dance rating and dance level.
* Internal:
    * fixed memory corruption and memory leak.
    * fixed extraneous messages on db entry update.
    * code cleanup.

**4.0.2 beta 2022-12-27**

* Bug Fixes:
    * macos: Fix theme selection (introduced in 4.0.1).
    * alternate setup: fix.
    * installer: fix shortcut creation.
    * windows: music manager: create work-around for listing not showing all songs.

**4.0.1 beta 2022-12-24**

* Bug Fixes:
    * configuration: player queues: fixed incorrect display of switches.
    * installer: minor issues fixed.
    * player: fixed incorrect per-queue configuration handling.
    * player ui: marks in song selection properly include all queues and history.
    * player ui: recover marquee will raise window to the top.
    * player ui: display 0:00 initially rather than 3:00.
    * song selection: fix playback of multiple selections in most cases.
    * starter: player/manage/configure will be raised if already open.
    * user interface: fix text entry text color.

**4.0.0 beta 2022-12-20**

* Bug Fixes:
    * configuration: player queues: disable active/display switches for main music queue.
    * configuration: player queues: disable fields when queue is not active.
    * configuration: profile color was incorrectly changing the ui color.
    * configuration: fixed filename entries to expand properly.
    * conversion: do not change the ui accent color for secondary profiles.
    * installer: macos: fix reporting of bdj3 version.
    * installer: fix handling of command line arguments.
    * installer: fix logging.
    * localization: fixed dance configuration for nl.
    * macos: various installation fixes.
    * player user interface: fixed request listing to filter playback status on startup.
    * player user interface: fixed slow exit.
    * player user interface: update status when repeat is toggled and not playing.
    * player: fix stop-at time handling.
    * player: fix played time issues when paused.
    * player/manager: fix communication about database updates.
    * select folder dialog: fixed to only show folders.
    * song editor: fixed internal bug causing loss of data.
    * song editor: fixed song start and song end display.
    * song list editor: fixed gap default for new playlists.
    * song list editor / music manager: fixed song selection on switch.
    * song list editor, sequence editor, playlist management: fixed interactions.
    * song selection: filters: clear playlist selection on reset.
    * song selection: fixed issues enabling/disabling filters when playlist filter is in use.
    * starter: fix create profile.
    * update database: disable spinbox while the database is being processed.
* Changes:
    * alternate setup: add a name entry to the setup process for the shortcut.
    * configuration: increased number of available queues to 4.
    * configuration: player: moved stop-at time to be per-queue.
    * configuration: split player queue settings into a new notebook tab.
    * configuration: reduced font size of notebook tabs.
    * configuration: itunes: changed display to show stars instead of text.
    * configuration: update database: rearranged user interface.
    * configuration: display settings: insert after selection.
    * edit sequences: insert after selection.
    * edit song list: add import from itunes for future use.
    * management: rearrange user interface.
    * marquee: changed hide-marquee-on-start to show-marquee and added an 'off' setting.
    * mobile marquee: remove internet mode.
    * player user interface: moved 'request external' into a menu.
    * player user interface: the queue dance buttons are only shown per the queue configuration.
    * player user interface: remove 'play when queued' from options menu.
    * playlist management: disallow deletion of special QueueDance playlist.
    * playlist management: hide unselected is always turned on for sequences.
    * song editor: previous and next buttons will now repeat.
    * update database: add update from itunes for future use.
    * new player icon, new manage icon, clean up icons.
* New Features:
    * configuration: player queue: add 'show queue dance buttons'.
    * configuration: player queue: add 'play when queued'.
    * player user interface: added a 'queue 5' button.
    * starter: added a 'create profile shortcut' menu selection.
* Internal:
    * re-work button repeat.
    * code cleanup.

[Wiki Home](Home)
<br>_(Updated 2023-02-06 08:37:06; BDJ4 version 4.0.10-beta)_<|MERGE_RESOLUTION|>--- conflicted
+++ resolved
@@ -5,7 +5,6 @@
 <!--
 
 **4.1.0 beta 2023-2---**
-<<<<<<< HEAD
 
 * Bug Fixes:
     * Alternate Installer: Various bug fixes.
@@ -13,8 +12,6 @@
     * Nederlands: Fix incorrect queuedance special playlist name.
 * Internal:
     * Code cleanup.
-=======
->>>>>>> 9ed174d2
 
 -->
 
