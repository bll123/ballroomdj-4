[Wiki Home](Home)

## Submitting Bug Reports

If you run into an issue with BDJ4 and you know how to re-create it,
you can take the following steps to send in a problem report.

Start BDJ4, select __Configure__, select __Debug__, and
turn on at least _Important_, _Basic_, _Main_, and _Actions_.

Exit BDJ4, and restart BDJ4.

Take the steps necessary to re-create the issue you found.

In the starter window, select __Support__, then select
__Send&nbsp;Support&nbsp;Message__.

Enter your e-mail address, the subject and a message describing the
issue.  Turn on __Attach&nbsp;Data&nbsp;Files__.  You can also turn on
__Attach&nbsp;Database__ if the database or audio tags are relevant to the
issue.

When you describe the problem, be detailed and specific.

Now select the __Send&nbsp;Support&nbsp;Message__ button and wait for
the window to close.

Turn the debug options off in __Configure&nbsp;/&nbsp;Debug__, and
exit BDJ4.

[Wiki Home](Home)
<<<<<<< HEAD
<br>_(Updated 2023-02-12 09:32:26; BDJ4 version 4.0.10.1-beta)_
=======
<br>_(Updated 2023-02-07 12:10:35; BDJ4 version 4.0.10-beta)_
>>>>>>> 33190cf3
<|MERGE_RESOLUTION|>--- conflicted
+++ resolved
@@ -29,8 +29,4 @@
 exit BDJ4.
 
 [Wiki Home](Home)
-<<<<<<< HEAD
-<br>_(Updated 2023-02-12 09:32:26; BDJ4 version 4.0.10.1-beta)_
-=======
-<br>_(Updated 2023-02-07 12:10:35; BDJ4 version 4.0.10-beta)_
->>>>>>> 33190cf3
+<br>_(Updated 2023-02-12 09:32:26; BDJ4 version 4.0.10.1-beta)_