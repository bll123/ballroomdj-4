--- conflicted
+++ resolved
@@ -8,11 +8,6 @@
   exit 1
 fi
 
-<<<<<<< HEAD
-# the gnome desktop's dock uses the .desktop files to figure out the
-# icon for the process.  A .desktop file for each of the different processes
-# must be installed.
-=======
 DVERS=3
 
 # the gnome-desktop's dock uses the StartupWMClass entry in the
@@ -20,7 +15,6 @@
 # the icon from the $HOME/.local/share/icons/hicolor/ hierarchy.
 # A .desktop file for each of the different processes must be installed.
 # iconlist: key: executable-suffix data: icon-name
->>>>>>> 43f339ac
 declare -A ICONLIST
 ICONLIST=( altinst inst \
     bpmcounter bpm \
@@ -32,78 +26,33 @@
     subt subt \
     )
 
-<<<<<<< HEAD
-=======
 # the main .desktop for the installation or alternate installation
 # should be installed in both $HOME/Desktop
 # and $HOME/.local/share/applications.
->>>>>>> 43f339ac
 function installmainsc {
   for idir in "$desktop" "$HOME/.local/share/applications"; do
     if [[ ! -d $idir ]]; then
       continue
     fi
 
-<<<<<<< HEAD
-    fpath="$idir/${fullscname}.desktop"
-    if [[ -f ${fpath} ]]; then
-      grep -l '^# version 3' "${fpath}" >/dev/null 2>&1
-      rc=$?
-    else
-      rc=1
-=======
     rc=1
     fpath="$idir/${fullscname}.desktop"
     if [[ -f ${fpath} ]]; then
       grep -l "^# version ${DVERS}" "${fpath}" >/dev/null 2>&1
       rc=$?
->>>>>>> 43f339ac
     fi
 
     if [[ $rc -ne 0 ]]; then
       cp -f "${tgtpath}/install/bdj4.desktop" "${fpath}"
-<<<<<<< HEAD
-      sed -i -e "s,#INSTALLPATH#,${tgtpath},g" \
-          -e "s,#APPNAME#,${scname},g" \
-          -e "s,#WORKDIR#,${workdir},g" \
-          -e "s,#PROFILE#,${profargs},g" \
-=======
       sed -i -e "s,#INSTALLPATH#,${tgtpath}," \
           -e "s,#APPNAME#,${scname}," \
           -e "s,#WORKDIR#,${workdir}," \
           -e "s,#PROFILE#,${profargs}," \
->>>>>>> 43f339ac
           "${fpath}"
     fi
   done
 }
 
-<<<<<<< HEAD
-function installappsc {
-  for idir in "$HOME/.local/share/applications"; do
-    if [[ ! -d $idir ]]; then
-      continue
-    fi
-
-    for win in ${!ICONLIST[@]}; do
-      icon=${ICONLIST[$win]}
-      fpath="$idir/${fullscname}${win}.desktop"
-
-      if [[ -f ${fpath} ]]; then
-        grep -l '^# version 3' "${fpath}" >/dev/null 2>&1
-        rc=$?
-      else
-        rc=1
-      fi
-
-      if [[ $rc -ne 0 ]]; then
-        cp -f "${tgtpath}/install/bdj4win.desktop" "${fpath}"
-        sed -i -e "s,#ICONNAME#,bdj4_icon_${icon},g" \
-            -e "s,#WMCLASS#,bdj4${win},g" \
-            "${fpath}"
-      fi
-    done
-=======
 # the multitude of .desktop files for gnome-desktop only need
 # to be installed once, and can all use the same BDJ4 prefix.
 # these use a minimal .desktop file with the icon name and wmclass.
@@ -133,7 +82,6 @@
           -e "s,#APPNAME#,${scname}," \
           "${fpath}"
     fi
->>>>>>> 43f339ac
   done
 }
 
@@ -179,12 +127,6 @@
       rm -f "${fpath}"
     fi
   fi
-<<<<<<< HEAD
-
-  installmainsc
-  installappsc
-=======
->>>>>>> 43f339ac
 done
 
 installmainsc
