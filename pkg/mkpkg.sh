--- conflicted
+++ resolved
@@ -175,11 +175,8 @@
     macos)
       rm -f ${stage}/bin/libplimpris*
       rm -f ${stage}/bin/libpligst*
-<<<<<<< HEAD
       rm -f ${stage}/bin/libcontmpris*
-=======
       rm -f ${stage}/bin/bdj4winmksc
->>>>>>> ea9ed3fb
       ;;
     win64)
       rm -f ${stage}/bin/bdj4g
