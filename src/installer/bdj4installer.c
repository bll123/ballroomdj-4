--- conflicted
+++ resolved
@@ -627,12 +627,8 @@
   uiWidgetExpandHoriz (hbox);
   uiBoxPackStart (vbox, hbox);
 
-<<<<<<< HEAD
-  uiwidgetp = uiEntryInit (80, MAXPATHLEN);
+  uiwidgetp = uiEntryInit (60, MAXPATHLEN);
   uiBoxPackStartExpand (hbox, uiwidgetp);
-=======
-  uiwidgetp = uiEntryInit (60, MAXPATHLEN);
->>>>>>> 1865ed66
   uiWidgetAlignHorizFill (uiwidgetp);
   uiWidgetExpandHoriz (uiwidgetp);
   installer->wcont [INST_W_TARGET] = uiwidgetp;
@@ -711,12 +707,8 @@
   uiBoxPackStart (hbox, uiwidgetp);
   uiwcontFree (uiwidgetp);
 
-<<<<<<< HEAD
-  uiwidgetp = uiEntryInit (80, MAXPATHLEN);
+  uiwidgetp = uiEntryInit (60, MAXPATHLEN);
   uiBoxPackStartExpand (hbox, uiwidgetp);
-=======
-  uiwidgetp = uiEntryInit (60, MAXPATHLEN);
->>>>>>> 1865ed66
   uiWidgetAlignHorizFill (uiwidgetp);
   uiWidgetExpandHoriz (uiwidgetp);
   installer->wcont [INST_W_BDJ3_LOC] = uiwidgetp;
