/*
 * Copyright 2021-2024 Brad Lanam Pleasant Hill CA
 */
#include "config.h"

#include <stdio.h>
#include <stdint.h>
#include <stdbool.h>
#include <stdlib.h>
#include <string.h>
#include <ctype.h>
#include <math.h>

#include <gtk/gtk.h>
#include <hb.h>
#include <hb-glib.h>

#include "bdj4.h"
#include "bdjstring.h"
#include "colorutils.h"
#include "filedata.h"
#include "log.h"          // needed for glogwriteroutput
#include "oslocale.h"
#include "pathbld.h"
#include "mdebug.h"
#include "sysvars.h"
#include "tmutil.h"
#include "uiclass.h"

#include "ui/uiwcont-int.h"

#include "ui/uiui.h"

#define BDJ4_DEBUG_CSS 0

enum {
  UIUI_MIX,
  UIUI_SHADE,
};

static char **cssdata = NULL;
static int  csscount = 0;
static bool initialized = false;
static const char *currcss = NULL;

static GLogWriterOutput uiGtkLogger (GLogLevelFlags logLevel, const GLogField* fields, gsize n_fields, gpointer udata);
static void uiAddScreenCSS (const char *css);
static void uicssParseError (GtkCssProvider* self, GtkCssSection* section, GError* error, gpointer udata);
static char *uiSetRowHighlight (char *currp, char *endp, const char *accentColor, const char *color, const char *classnm, double shadeval, int type);

int uiBaseMarginSz = UIUTILS_BASE_MARGIN_SZ;
int uiTextDirection = TEXT_DIR_DEFAULT;
static bool inprocess = false;

const char *
uiBackend (void)
{
  return "gtk3";
}

void
uiUIInitialize (int direction)
{
  int   argc = 0;
  int   gtdir = GTK_TEXT_DIR_LTR;

  if (initialized) {
    return;
  }

  uiInitUILog ();

  /* gtk's gtk_get_locale_direction() gets very confused if the locale */
  /* settings are changed before gtk_init() is called. */

  /* the locale has already been set */
  gtk_disable_setlocale ();
  gtk_init (&argc, NULL);

  uiTextDirection = direction;
  if (direction == TEXT_DIR_RTL) {
    gtdir = GTK_TEXT_DIR_RTL;
  }

  gtk_widget_set_default_direction (gtdir);

  initialized = true;
}

void
uiUIProcessEvents (void)
{
  if (inprocess) {
    return;
  }
  inprocess = true;
  gtk_main_iteration_do (FALSE);
  while (gtk_events_pending ()) {
    gtk_main_iteration_do (FALSE);
  }
  inprocess = false;
}

void
uiUIProcessWaitEvents (void)
{
  for (int i = 0; i < 4; ++i) {
    uiUIProcessEvents ();
    mssleep (5);
  }
}

void
uiCleanup (void)
{
  if (cssdata != NULL) {
    for (int i = 0; i < csscount; ++i) {
      dataFree (cssdata [i]);
    }
    mdfree (cssdata);
    csscount = 0;
    cssdata = NULL;
  }
}

void
uiSetUICSS (const char *uifont, const char *listingfont,
    const char *accentColor, const char *errorColor,
    const char *markColor, const char *rowselColor,
    const char *rowhlColor)
{
  char            tbuff [8192];
  char            wbuff [400];
  char            *p;
  int             sz = 0;
  char            *tp = tbuff;
  char            *tend = tbuff + sizeof (tbuff);

  if (rowselColor == NULL || ! *rowselColor) {
    rowselColor = accentColor;
  }
  if (rowhlColor == NULL || ! *rowhlColor) {
    rowhlColor = accentColor;
  }

  pathbldMakePath (tbuff, sizeof (tbuff),
      "gtk-static", BDJ4_CSS_EXT, PATHBLD_MP_DREL_DATA);
  p = filedataReadAll (tbuff, NULL);
  if (p == NULL) {
    pathbldMakePath (tbuff, sizeof (tbuff),
        "gtk-static", BDJ4_CSS_EXT, PATHBLD_MP_DIR_TEMPLATE);
    p = filedataReadAll (tbuff, NULL);
  }

  *tbuff = '\0';
  if (p != NULL) {
    tp = stpecpy (tp, tend, p);
    mdfree (p);
  }

  if (uifont != NULL && *uifont) {
    char  tmp [100];

    stpecpy (tmp, tmp + sizeof (tmp), uifont);
    p = strrchr (tmp, ' ');
    if (p != NULL) {
      ++p;
      if (isdigit (*p)) {
        --p;
        *p = '\0';
        ++p;
        sz = atoi (p);
      }
    }

    snprintf (wbuff, sizeof (wbuff), "* { font-family: '%s'; }\n", tmp);
    tp = stpecpy (tp, tend, wbuff);
  }

  snprintf (wbuff, sizeof (wbuff),
      "label.%s { font-weight: bold; }\n", HEADING_CLASS);
  tp = stpecpy (tp, tend, wbuff);

  if (listingfont != NULL && *listingfont) {
    char  tmp [100];
    int   listingsz = 0;

    stpecpy (tmp, tmp + sizeof (tmp), listingfont);
    p = strrchr (tmp, ' ');
    if (p != NULL) {
      ++p;
      if (isdigit (*p)) {
        --p;
        *p = '\0';
        ++p;
        listingsz = atoi (p);
      }
    }

    if (listingsz > 0) {
      /* the largest size w/o messing up the display too much */
      int   favsz = listingsz + 1;
      int   headsz = listingsz + 1;

      if (headsz > sz) {
        headsz = sz;
      }

      snprintf (wbuff, sizeof (wbuff),
          ".%s { font-family: '%s'; font-size: %dpt; }\n",
          LISTING_CLASS, tmp, listingsz);
      tp = stpecpy (tp, tend, wbuff);

      snprintf (wbuff, sizeof (wbuff),
          "label.%s { font-size: %dpt; font-weight: bold; }\n",
          LIST_FAV_CLASS, favsz);
      tp = stpecpy (tp, tend, wbuff);

      snprintf (wbuff, sizeof (wbuff),
          "label.%s { font-size: %dpt; font-weight: bold; }\n",
          LIST_HEAD_CLASS, headsz);
      tp = stpecpy (tp, tend, wbuff);
    }
  }

  if (sz > 0) {
    int   tsz;

    snprintf (wbuff, sizeof (wbuff), " * { font-size: %dpt; }\n", sz);
    tp = stpecpy (tp, tend, wbuff);

    tsz = sz - 2;
    snprintf (wbuff, sizeof (wbuff), " menuitem label { font-size: %dpt; }\n", tsz);
    tp = stpecpy (tp, tend, wbuff);

    tsz = sz - 1;
    snprintf (wbuff, sizeof (wbuff), " .%s tab label { font-size: %dpt; }\n",
        LEFT_NB_CLASS, tsz);
    tp = stpecpy (tp, tend, wbuff);

    tsz = sz - 3;
    if (accentColor != NULL) {
      snprintf (wbuff, sizeof (wbuff), " button.bdj-spd-reset label { font-size: %dpt; color: %s; }\n", tsz, accentColor);
    } else {
      snprintf (wbuff, sizeof (wbuff), " button.bdj-spd-reset label { font-size: %dpt; }\n", tsz);
    }
    tp = stpecpy (tp, tend, wbuff);
  }

  if (accentColor != NULL) {
    snprintf (wbuff, sizeof (wbuff),
        "label.%s { color: %s; }\n", ACCENT_CLASS, accentColor);
    tp = stpecpy (tp, tend, wbuff);
    snprintf (wbuff, sizeof (wbuff),
        "label.%s { color: shade(%s,0.7); }\n", DARKACCENT_CLASS, accentColor);
    tp = stpecpy (tp, tend, wbuff);

    snprintf (wbuff, sizeof (wbuff),
        "entry.%s { color: %s; }\n", ACCENT_CLASS, accentColor);
    tp = stpecpy (tp, tend, wbuff);

    snprintf (wbuff, sizeof (wbuff),
        "progressbar.%s > trough > progress { background-color: %s; }\n",
        ACCENT_CLASS, accentColor);
    tp = stpecpy (tp, tend, wbuff);

    snprintf (wbuff, sizeof (wbuff),
        "menu separator { background-color: shade(%s,0.5); margin-right: 12px; margin-left: 8px; }\n",
        accentColor);
    tp = stpecpy (tp, tend, wbuff);

    snprintf (wbuff, sizeof (wbuff),
        "paned.%s > separator { background-color: %s; padding-bottom: 0px; }\n",
        ACCENT_CLASS, accentColor);
    tp = stpecpy (tp, tend, wbuff);
  }

  if (rowselColor != NULL) {
    tp = uiSetRowHighlight (tp, tend, accentColor,
        rowselColor, SELECTED_CLASS, 0.55, UIUI_SHADE);
  }

  if (rowhlColor != NULL) {
    tp = uiSetRowHighlight (tp, tend, accentColor,
        rowhlColor, ROW_HL_CLASS, 0.2, UIUI_MIX);
  }

  if (errorColor != NULL) {
    snprintf (wbuff, sizeof (wbuff),
        "label.%s { color: %s; }\n", ERROR_CLASS, errorColor);
    tp = stpecpy (tp, tend, wbuff);
  }

  if (markColor != NULL) {
    snprintf (wbuff, sizeof (wbuff),
        "label.%s { color: %s; }\n", MARK_CLASS, markColor);
    tp = stpecpy (tp, tend, wbuff);
  }

  /* as of 2023-1-29, the length is 2600+ */
  if (strlen (tbuff) >= sizeof (tbuff)) {
    fprintf (stderr, "WARN: possible css overflow: %zd\n", strlen (tbuff));
  }
#if BDJ4_DEBUG_CSS
  unlink ("css.txt");
#endif
  uiAddScreenCSS (tbuff);
}

void
uiAddColorClass (const char *classnm, const char *color)
{
  char  tbuff [100];

  snprintf (tbuff, sizeof (tbuff), "%s { color: %s; }\n", classnm, color);
  uiAddScreenCSS (tbuff);
}

void
uiAddBGColorClass (const char *classnm, const char *color)
{
  char  tbuff [100];

  snprintf (tbuff, sizeof (tbuff), "%s { background-color: %s; }\n", classnm, color);
  uiAddScreenCSS (tbuff);
}

void
uiAddProgressbarClass (const char *classnm, const char *color)
{
  char  tbuff [100];

  snprintf (tbuff, sizeof (tbuff),
      "progressbar.%s > trough > progress { background-color: %s; }\n",
      classnm, color);
  uiAddScreenCSS (tbuff);
}

void
uiInitUILog (void)
{
  g_log_set_writer_func (uiGtkLogger, NULL, NULL);
}

/* internal routines */

static GLogWriterOutput
uiGtkLogger (GLogLevelFlags logLevel,
    const GLogField* fields,
    gsize n_fields,
    gpointer udata)
{
  char  *msg;

  if (logLevel != G_LOG_LEVEL_DEBUG) {
    msg = g_log_writer_format_fields (logLevel, fields, n_fields, FALSE);
    mdextalloc (msg);
    logMsg (LOG_GTK, LOG_IMPORTANT, "%s", msg);
    if (strcmp (sysvarsGetStr (SV_BDJ4_DEVELOPMENT), "dev") == 0) {
      fprintf (stderr, "%s\n", msg);
    }
    mdfree (msg); // allocated by glib
  }

  return G_LOG_WRITER_HANDLED;
}

static void
uiAddScreenCSS (const char *css)
{
  GtkCssProvider  *tcss;
  GdkScreen       *screen;
  char            *p;

  for (int i = 0; i < csscount; ++i) {
    if (strcmp (cssdata [i], css) == 0) {
      return;
    }
  }

  p = mdstrdup (css);
  ++csscount;
  cssdata = mdrealloc (cssdata, sizeof (char *) * csscount);
  cssdata [csscount-1] = p;

  tcss = gtk_css_provider_new ();
  currcss = p;
  g_signal_connect (G_OBJECT (tcss), "parsing-error",
      G_CALLBACK (uicssParseError), NULL);
  gtk_css_provider_load_from_data (tcss, p, -1, NULL);
  screen = gdk_screen_get_default ();
  if (screen != NULL) {
    gtk_style_context_add_provider_for_screen (screen,
        GTK_STYLE_PROVIDER (tcss),
        GTK_STYLE_PROVIDER_PRIORITY_APPLICATION);
  }
#if BDJ4_DEBUG_CSS
  {
    FILE    *fh;

    fh = fopen ("css.txt", "a");
    fprintf (fh, "%s", css);
    fclose (fh);
  }
#endif
}

/* internal routines */

static void
uicssParseError (GtkCssProvider* self, GtkCssSection* section,
    GError* error, gpointer udata)
{
  int                 s, sp, e, ep;
  GtkCssSectionType   t;

  s = gtk_css_section_get_start_line (section);
  sp = gtk_css_section_get_start_position (section);
  e = gtk_css_section_get_end_line (section);
  ep = gtk_css_section_get_end_position (section);
  t = gtk_css_section_get_section_type (section);
  fprintf (stderr, "ERR: CSS parse: %s from %d/%d to %d/%d type: %d\n", currcss, s, sp, e, ep, t);
  fprintf (stderr, "ERR: CSS parse: %s\n", error->message);
}

static char *
uiSetRowHighlight (char *tp, char *tend, const char *accentColor,
    const char *color, const char *classnm, double shadeval, int type)
{
  char    tmpcolor [40];
  char    wbuff [400];

  if (color == accentColor) {
    /* gtk must have the radix as a . character */
    /* do a little math to force this */
    if (type == UIUI_SHADE) {
      snprintf (tmpcolor, sizeof (tmpcolor), "shade(%s,%d.%02d)",
          color, (int) shadeval, (int) ((shadeval - (int) shadeval) * 100.0));
    }
    if (type == UIUI_MIX) {
      snprintf (tmpcolor, sizeof (tmpcolor), "mix(@theme_bg_color,%s,%d.%02d)",
          color, (int) shadeval, (int) ((shadeval - (int) shadeval) * 100.0));
    }
  } else {
    stpecpy (tmpcolor, tmpcolor + sizeof (tmpcolor), color);
  }
  /* the problem with using the standard selected-bg-color with virtlist */
  /* is it matches the radio button and check button colors */
  /* (in the matcha series of themes) and */
  /* there is no easy way to switch the radio buttons and */
  /* check buttons to the obverse colors */
  snprintf (wbuff, sizeof (wbuff),
      "box.horizontal.%s { background-color: %s; }\n",
      classnm, tmpcolor);
  tp = stpecpy (tp, tend, wbuff);
  snprintf (wbuff, sizeof (wbuff),
      "spinbutton.%s, "
      "spinbutton.%s entry, "
      "spinbutton.%s button "
      "{ background-color: %s; }\n",
      classnm, classnm, classnm, tmpcolor);
<<<<<<< HEAD
  strlcat (tbuff, wbuff, sz);
}

void
uiwcontUIInit (uiwcont_t *uiwidget)
{
  return;
}

void
uiwcontUIWidgetInit (uiwcont_t *uiwidget)
{
  return;
}

void
uiwcontUIFree (uiwcont_t *uiwidget)
{
  return;
}
=======
  tp = stpecpy (tp, tend, wbuff);

  return tp;
}
>>>>>>> 1865ed66
<|MERGE_RESOLUTION|>--- conflicted
+++ resolved
@@ -459,8 +459,9 @@
       "spinbutton.%s button "
       "{ background-color: %s; }\n",
       classnm, classnm, classnm, tmpcolor);
-<<<<<<< HEAD
-  strlcat (tbuff, wbuff, sz);
+  tp = stpecpy (tp, tend, wbuff);
+
+  return tp;
 }
 
 void
@@ -480,9 +481,3 @@
 {
   return;
 }
-=======
-  tp = stpecpy (tp, tend, wbuff);
-
-  return tp;
-}
->>>>>>> 1865ed66
