/*
 * Copyright 2021-2024 Brad Lanam Pleasant Hill CA
 */
#include "config.h"

#include <stdio.h>
#include <stdlib.h>
#include <stdbool.h>
#include <stdint.h>
#include <inttypes.h>
#include <string.h>
#include <errno.h>
#include <getopt.h>
#include <unistd.h>
#include <math.h>

#include "audioadjust.h"
#include "audiosrc.h"
#include "audiotag.h"
#include "bdj4.h"
#include "bdj4init.h"
#include "bdj4intl.h"
#include "bdj4ui.h"
#include "bdjmsg.h"
#include "bdjopt.h"
#include "bdjstring.h"
#include "bdjvars.h"
#include "bdjvarsdf.h"
#include "callback.h"
#include "conn.h"
#include "dance.h"
#include "datafile.h"
#include "dispsel.h"
#include "expimp.h"
#include "expimpbdj4.h"
#include "fileop.h"
#include "filemanip.h"
#include "itunes.h"
#include "localeutil.h"
#include "lock.h"
#include "log.h"
#include "manageui.h"
#include "mdebug.h"
#include "msgparse.h"
#include "musicq.h"
#include "ossignal.h"
#include "osuiutils.h"
#include "pathbld.h"
#include "pathinfo.h"
#include "pathutil.h"
#include "playlist.h"
#include "procutil.h"
#include "progstate.h"
#include "sequence.h"
#include "slist.h"
#include "sock.h"
#include "sockh.h"
#include "song.h"
#include "songdb.h"
#include "songutil.h"
#include "sysvars.h"
#include "tagdef.h"
#include "tmutil.h"
#include "ui.h"
#include "uiapplyadj.h"
#include "uicopytags.h"
#include "uidd.h"
#include "uiexppl.h"
#include "uiexpimpbdj4.h"
#include "uimusicq.h"
#include "uinbutil.h"
#include "uiplayer.h"
#include "uiplaylist.h"
#include "uiselectfile.h"
#include "uisongedit.h"
#include "uisongfilter.h"
#include "uisongsel.h"
#include "uiutils.h"

enum {
  /* main tabs */
  MANAGE_TAB_MAIN_SL,
  MANAGE_TAB_MAIN_SEQ,
  MANAGE_TAB_MAIN_PLMGMT,
  MANAGE_TAB_MAIN_MM,
  MANAGE_TAB_MAIN_UPDDB,
  /* sl sub-tabs */
  MANAGE_TAB_SONGLIST,
  MANAGE_TAB_SL_SONGSEL,
  MANAGE_TAB_STATISTICS,
  /* mm sub-tabs */
  MANAGE_TAB_MM,
  MANAGE_TAB_SONGEDIT,
  MANAGE_TAB_AUDIOID,
};

enum {
  MANAGE_NB_MAIN,
  MANAGE_NB_SONGLIST,
  MANAGE_NB_MM,
  MANAGE_NB_MAX,
};

enum {
  /* music manager */
  MANAGE_MENU_CB_MM_CLEAR_MARK,
  MANAGE_MENU_CB_MM_SET_MARK,
  MANAGE_MENU_CB_MM_REMOVE_SONG,
  MANAGE_MENU_CB_MM_UNDO_REMOVE,
  /* song editor */
  MANAGE_MENU_CB_SE_BPM,
  MANAGE_MENU_CB_SE_WRITE_TAGS,
  MANAGE_MENU_CB_SE_COPY_TAGS,
  MANAGE_MENU_CB_SE_APPLY_EDIT_ALL,
  MANAGE_MENU_CB_SE_CANCEL_EDIT_ALL,
  MANAGE_MENU_CB_SE_START_EDIT_ALL,
  MANAGE_MENU_CB_SE_APPLY_ADJ,
  MANAGE_MENU_CB_SE_RESTORE_ORIG,
  /* sl options menu */
  MANAGE_MENU_CB_SL_SBS_EDIT,
  /* sl edit menu */
  MANAGE_MENU_CB_SL_LOAD,
  MANAGE_MENU_CB_SL_NEW,
  MANAGE_MENU_CB_SL_COPY,
  MANAGE_MENU_CB_SL_DELETE,
  /* sl actions menu */
  MANAGE_MENU_CB_SL_MIX,
  MANAGE_MENU_CB_SL_SWAP,
  MANAGE_MENU_CB_SL_TRUNCATE,
  MANAGE_MENU_CB_SL_MK_FROM_PL,
  /* sl export menu */
  MANAGE_MENU_CB_SL_EXPORT,
  MANAGE_MENU_CB_SL_MP3_EXP,
  MANAGE_MENU_CB_SL_BDJ4_EXP,
  MANAGE_MENU_CB_SL_BDJ4_IMP,
  /* sl import menu */
  MANAGE_MENU_CB_SL_IMPORT,
  MANAGE_MENU_CB_SL_ITUNES_IMP,
  /* other callbacks */
  MANAGE_CB_SBS_SELECT,
  MANAGE_CB_NEW_SEL_SONGSEL,
  MANAGE_CB_NEW_SEL_SONGLIST,
  MANAGE_CB_QUEUE_SL,
  MANAGE_CB_QUEUE_SL_SBS,
  MANAGE_CB_PLAY_SL,
  MANAGE_CB_PLAY_SL_SBS,
  MANAGE_CB_PLAY_MM,
  MANAGE_CB_CLOSE,
  MANAGE_CB_MAIN_NB,
  MANAGE_CB_SL_NB,
  MANAGE_CB_MM_NB,
  MANAGE_CB_EDIT_SS,
  MANAGE_CB_EDIT_SL,
  MANAGE_CB_SEQ_LOAD,
  MANAGE_CB_SEQ_NEW,
  MANAGE_CB_PL_LOAD,
  MANAGE_CB_SAVE,
  MANAGE_CB_CFPL_DIALOG,
  MANAGE_CB_ITUNES_DIALOG,
  MANAGE_CB_APPLY_ADJ,
  MANAGE_CB_SL_SEL_FILE,
  MANAGE_CB_BDJ4_EXP,
  MANAGE_CB_BDJ4_IMP,
  MANAGE_CB_EXP_PL,
  MANAGE_CB_MAX,
};

enum {
  /* track what the mm is currently displaying */
  MANAGE_DISP_SONG_SEL,
  MANAGE_DISP_SONG_LIST,
  /* same song */
  MANAGE_SET_MARK,
  MANAGE_CLEAR_MARK,
};

/* actions for the queue process */
enum {
  MANAGE_PLAY,
  MANAGE_QUEUE,
  MANAGE_QUEUE_LAST,
};

enum {
  MANAGE_W_CFPL_DIALOG,
  MANAGE_W_ERROR_MSG,
  MANAGE_W_ITUNES_SEL_DIALOG,
  MANAGE_W_MAIN_NB,
  MANAGE_W_MENUBAR,
  MANAGE_W_MENUITEM_RESTORE_ORIG,
  MANAGE_W_MENUITEM_UNDO_REMOVE,
  MANAGE_W_MENU_MM,
  MANAGE_W_MENU_SL,
  MANAGE_W_MENU_SONGEDIT,
  MANAGE_W_MM_NB,
  MANAGE_W_SL_MUSICQ_TAB,         // not owner
  MANAGE_W_SL_SBS_MUSICQ_TAB,
  MANAGE_W_SONGLIST_NB,
  MANAGE_W_SONGSEL_TAB,           // not owner
  MANAGE_W_STATUS_MSG,
  MANAGE_W_WINDOW,
  MANAGE_W_SELECT_BUTTON,
  MANAGE_W_CFPL_TM_LIMIT,
  MANAGE_W_MAX,
};

typedef struct {
  progstate_t       *progstate;
  char              *locknm;
  conn_t            *conn;
  procutil_t        *processes [ROUTE_MAX];
  callback_t        *callbacks [MANAGE_CB_MAX];
  manageinfo_t      minfo;
  musicdb_t         *musicdb;
  songdb_t          *songdb;
  samesong_t        *samesong;
  musicqidx_t       musicqPlayIdx;
  musicqidx_t       musicqManageIdx;
  int               stopwaitcount;
  uiwcont_t         *wcont [MANAGE_W_MAX];
  /* notebook tab handling */
  int               maincurrtab;
  int               slcurrtab;
  int               mmcurrtab;
  uiwcont_t         *currmenu;
  uinbtabid_t       *nbtabid [MANAGE_NB_MAX];
  dbidx_t           songlistdbidx;
  dbidx_t           seldbidx;
  dbidx_t           songeditdbidx;
  /* song list ui major elements */
  uiplayer_t        *slplayer;
  uimusicq_t        *currmusicq;
  uimusicq_t        *slmusicq;
  managestats_t     *slstats;
  uisongsel_t       *slsongsel;
  uimusicq_t        *slsbsmusicq;
  uisongsel_t       *slsbssongsel;
  char              *sloldname;
  itunes_t          *itunes;
  uidd_t            *itunesdd;
  ilist_t           *itunesddlist;
  /* prior name is used by create-from-playlist */
  uisongfilter_t    *uisongfilter;
  uiplaylist_t      *cfpl;
  char              *slpriorname;
  char              *cfplfn;
  /* music manager ui */
  uiplayer_t        *mmplayer;
  uisongsel_t       *mmsongsel;
  uisongedit_t      *mmsongedit;
  /* lastmmdisp is the last type of display that was in the mm */
  /* it may have been a playlist filter or the entire song selection */
  int               lastmmdisp;
  /* lasttabsel: one of MANAGE_TAB_SONGLIST or MANAGE_TAB_SL_SONGSEL */
  /* this is needed so that the side-by-side view will work */
  int               lasttabsel;
  int               dbchangecount;
  int               editmode;
  int               lastinsertlocation;
  mp_musicqupdate_t *musicqupdate [MUSICQ_MAX];
  /* sequence */
  manageseq_t       *manageseq;
  /* playlist management */
  managepl_t        *managepl;
  /* update database */
  managedb_t        *managedb;
  /* audio id */
  manageaudioid_t   *manageaudioid;
  /* bpm counter */
  int               currtimesig;
  /* song editor */
  uict_t            *uict;
  int               ctstate;
  uiaa_t            *uiaa;
  int               aaflags;
  int               applyadjstate;
  int               impitunesstate;
  /* export playlist */
  uiexppl_t         *uiexppl;
  /* export/import bdj4 */
  uieibdj4_t        *uieibdj4;
  eibdj4_t          *eibdj4;
  mstime_t          eibdj4ChkTime;
  int               expimpbdj4state;
  /* options */
  datafile_t        *optiondf;
  /* remove song */
  nlist_t           *removelist;
  /* various flags */
  bool              bpmcounterstarted : 1;
  bool              cfplactive : 1;
  bool              cfplpostprocess : 1;
  bool              enablerestoreorig : 1;
  bool              exportactive : 1;
  bool              exportbdj4active : 1;
  bool              importactive : 1;
  bool              importbdj4active : 1;
  bool              importitunesactive : 1;
  bool              ineditall : 1;
  bool              inload : 1;
  bool              musicqueueprocessflag : 1;
  bool              musicqupdated : 1;
  bool              optionsalloc : 1;
  bool              pluiActive : 1;
  bool              sbssonglist : 1;
  bool              selbypass : 1;
  bool              slbackupcreated : 1;
} manageui_t;

/* re-use the plui enums so that the songsel filter enums can also be used */
static datafilekey_t manageuidfkeys [] = {
  { "APPLY_ADJ_POS_X",  APPLY_ADJ_POSITION_X,       VALUE_NUM, NULL, DF_NORM },
  { "APPLY_ADJ_POS_Y",  APPLY_ADJ_POSITION_Y,       VALUE_NUM, NULL, DF_NORM },
  { "COPY_TAGS_POS_X",  COPY_TAGS_POSITION_X,       VALUE_NUM, NULL, DF_NORM },
  { "COPY_TAGS_POS_Y",  COPY_TAGS_POSITION_Y,       VALUE_NUM, NULL, DF_NORM },
  { "EASY_SONGLIST",    MANAGE_SBS_SONGLIST,        VALUE_NUM, convBoolean, DF_NO_WRITE },
  { "FILTER_POS_X",     SONGSEL_FILTER_POSITION_X,  VALUE_NUM, NULL, DF_NORM },
  { "FILTER_POS_Y",     SONGSEL_FILTER_POSITION_Y,  VALUE_NUM, NULL, DF_NORM },
  { "MNG_AU_PANE_POS",  MANAGE_AUDIOID_PANE_POSITION, VALUE_NUM, NULL, DF_NORM },
  { "MNG_CFPL_POS_X",   MANAGE_CFPL_POSITION_X,     VALUE_NUM, NULL, DF_NORM },
  { "MNG_CFPL_POS_Y",   MANAGE_CFPL_POSITION_Y,     VALUE_NUM, NULL, DF_NORM },
  { "MNG_EXPIMP_POS_X", EXP_IMP_BDJ4_POSITION_X,    VALUE_NUM, NULL, DF_NORM },
  { "MNG_EXPIMP_POS_Y", EXP_IMP_BDJ4_POSITION_Y,    VALUE_NUM, NULL, DF_NORM },
  { "MNG_EXP_BDJ4_DIR", MANAGE_EXP_BDJ4_DIR,        VALUE_STR, NULL, DF_NORM },
  { "MNG_EXP_PL_DIR",   MANAGE_EXP_PL_DIR,          VALUE_STR, NULL, DF_NORM },
  { "MNG_EXP_PL_POS_X", EXP_PL_POSITION_X,          VALUE_NUM, NULL, DF_NORM },
  { "MNG_EXP_PL_POS_Y", EXP_PL_POSITION_Y,          VALUE_NUM, NULL, DF_NORM },
  { "MNG_EXP_PL_TYPE",  MANAGE_EXP_PL_TYPE,         VALUE_NUM, NULL, DF_NORM },
  { "MNG_IMP_BDJ4_DIR", MANAGE_IMP_BDJ4_DIR,        VALUE_STR, NULL, DF_NORM },
  { "MNG_POS_X",        MANAGE_POSITION_X,          VALUE_NUM, NULL, DF_NORM },
  { "MNG_POS_Y",        MANAGE_POSITION_Y,          VALUE_NUM, NULL, DF_NORM },
  { "MNG_SELFILE_POS_X",MANAGE_SELFILE_POSITION_X,  VALUE_NUM, NULL, DF_NORM },
  { "MNG_SELFILE_POS_Y",MANAGE_SELFILE_POSITION_Y,  VALUE_NUM, NULL, DF_NORM },
  { "MNG_SIZE_X",       MANAGE_SIZE_X,              VALUE_NUM, NULL, DF_NORM },
  { "MNG_SIZE_Y",       MANAGE_SIZE_Y,              VALUE_NUM, NULL, DF_NORM },
  { "QE_POS_X",         QE_POSITION_X,              VALUE_NUM, NULL, DF_NORM },
  { "QE_POS_Y",         QE_POSITION_Y,              VALUE_NUM, NULL, DF_NORM },
  { "SBS_SONGLIST",     MANAGE_SBS_SONGLIST,        VALUE_NUM, convBoolean, DF_NORM },
  { "SORT_BY",          SONGSEL_SORT_BY,            VALUE_STR, NULL, DF_NORM },
};
enum {
  MANAGEUI_DFKEY_COUNT = (sizeof (manageuidfkeys) / sizeof (datafilekey_t))
};

static bool     manageConnectingCallback (void *udata, programstate_t programState);
static bool     manageHandshakeCallback (void *udata, programstate_t programState);
static bool     manageStoppingCallback (void *udata, programstate_t programState);
static bool     manageStopWaitCallback (void *udata, programstate_t programState);
static bool     manageClosingCallback (void *udata, programstate_t programState);
static void     manageBuildUI (manageui_t *manage);
static void     manageInitializeUI (manageui_t *manage);
static int      manageMainLoop  (void *tmanage);
static int      manageProcessMsg (bdjmsgroute_t routefrom, bdjmsgroute_t route,
                    bdjmsgmsg_t msg, char *args, void *udata);
static bool     manageCloseWin (void *udata);
static void     manageSigHandler (int sig);
/* song editor */
static void     manageSongEditMenu (manageui_t *manage);
static bool     manageNewSelectionSongSel (void *udata, int32_t dbidx);
static bool     manageNewSelectionSonglist (void *udata, int32_t dbidx);
static bool     manageSwitchToSongEditorSS (void *udata);
static bool     manageSwitchToSongEditorSL (void *udata);
static bool     manageSwitchToSongEditor (manageui_t *manage);
static bool     manageSongEditSaveCallback (void *udata, int32_t dbidx);
static void     manageRePopulateData (manageui_t *manage);
static void     manageSetEditMenuItems (manageui_t *manage);
static bool     manageApplyAdjDialog (void *udata);
static bool     manageApplyAdjCallback (void *udata, int32_t aaflags);
static bool     manageRestoreOrigCallback (void *udata);
static bool     manageCopyTagsStart (void *udata);
static bool     manageEditAllStart (void *udata);
static bool     manageEditAllApply (void *udata);
static bool     manageEditAllCancel (void *udata);
static void     manageReloadSongData (manageui_t *manage);
static void manageNewSelectionMoveCheck (manageui_t *manage, dbidx_t dbidx);
static void manageSetSongEditDBIdx (manageui_t *manage, int mainlasttabsel, int mmlasttabsel);
/* itunes */
static bool     managePlaylistImportiTunes (void *udata);
static void     manageiTunesCreateDialog (manageui_t *manage);
static void     manageiTunesDialogCreateList (manageui_t *manage);
static bool     manageiTunesDialogResponseHandler (void *udata, int32_t responseid);
/* music manager */
static void     manageBuildUIMusicManager (manageui_t *manage);
static void     manageMusicManagerMenu (manageui_t *manage);
/* song list */
static void     manageBuildUISongListEditor (manageui_t *manage);
static void     manageSonglistMenu (manageui_t *manage);
static bool     manageSonglistLoad (void *udata);
static int32_t  manageSonglistLoadCB (void *udata, const char *fn);
static bool     manageSonglistCopy (void *udata);
static bool     manageSonglistNew (void *udata);
static bool     manageSonglistDelete (void *udata);
static bool     manageSonglistTruncate (void *udata);
static bool     manageSonglistCreateFromPlaylist (void *udata);
static void     manageSongListCFPLCreateDialog (manageui_t *manage);
static bool     manageCFPLResponseHandler (void *udata, int32_t responseid);
static void     manageCFPLCreate (manageui_t *manage);
static void     manageCFPLPostProcess (manageui_t *manage);
static bool     manageSonglistMix (void *udata);
static bool     manageSonglistSwap (void *udata);
static void     manageSonglistLoadFile (void *udata, const char *fn, int preloadflag);
static int32_t  manageLoadPlaylistCB (void *udata, const char *fn);
static bool     manageNewPlaylistCB (void *udata);
static int32_t  manageLoadSonglistSeqCB (void *udata, const char *fn);
static bool     manageToggleSBSSonglist (void *udata);
static void     manageSetSBSSonglist (manageui_t *manage);
static void     manageSonglistSave (manageui_t *manage);
static void     manageSetSonglistName (manageui_t *manage, const char *nm);
<<<<<<< HEAD
static int      managePlayProcessSonglist (void *udata, long dbidx, int mqidx);
static int      managePlayProcessEasySonglist (void *udata, long dbidx, int mqidx);
static int      managePlayProcessMusicManager (void *udata, long dbidx, int mqidx);
static bool     manageQueueProcessSonglist (void *udata, long dbidx);
static bool     manageQueueProcessEasySonglist (void *udata, long dbidx);
=======
static bool     managePlayProcessSonglist (void *udata, int32_t dbidx, int32_t mqidx);
static bool     managePlayProcessSBSSonglist (void *udata, int32_t dbidx, int32_t mqidx);
static bool     managePlayProcessMusicManager (void *udata, int32_t dbidx, int32_t mqidx);
static bool     manageQueueProcessSonglist (void *udata, int32_t dbidx);
static bool     manageQueueProcessEasySonglist (void *udata, int32_t dbidx);
>>>>>>> ea9ed3fb
static void     manageQueueProcess (void *udata, dbidx_t dbidx, int mqidx, int dispsel, int action);
static nlistidx_t manageLoadMusicQueue (manageui_t *manage, int mqidx);
/* playlist */
static bool     managePlaylistExport (void *udata);
static bool     managePlaylistImport (void *udata);
static bool     managePlaylistExportRespHandler (void *udata, const char *fname, int type);
/* export/import bdj4 */
static bool     managePlaylistExportBDJ4 (void *udata);
static bool     managePlaylistImportBDJ4 (void *udata);
static bool     manageExportBDJ4ResponseHandler (void *udata);
static bool     manageImportBDJ4ResponseHandler (void *udata);
/* general */
static bool     manageSwitchPageMain (void *udata, int32_t pagenum);
static bool     manageSwitchPageSonglist (void *udata, int32_t pagenum);
static bool     manageSwitchPageMM (void *udata, int32_t pagenum);
static void     manageSwitchPage (manageui_t *manage, int pagenum, int which);
static void     manageSetDisplayPerSelection (manageui_t *manage, int id);
static void     manageSetMenuCallback (manageui_t *manage, int midx, callbackFunc cb);
static void     manageSonglistLoadCheck (manageui_t *manage);
static void     manageProcessDatabaseUpdate (manageui_t *manage);
static uimusicq_t * manageGetCurrMusicQ (manageui_t *manage);
/* bpm counter */
static bool     manageStartBPMCounter (void *udata);
static void     manageSetBPMCounter (manageui_t *manage, song_t *song);
static void     manageSendBPMCounter (manageui_t *manage);
/* same song */
static bool     manageSameSongSetMark (void *udata);
static bool     manageSameSongClearMark (void *udata);
static void     manageSameSongChangeMark (manageui_t *manage, int flag);
/* remove song */
static bool     manageMarkSongRemoved (void *udata);
static bool     manageUndoRemove (void *udata);
static void     manageRemoveSongs (manageui_t *manage);

static int gKillReceived = false;

int
main (int argc, char *argv[])
{
  int             status = 0;
  uint16_t        listenPort;
  manageui_t      manage;
  char            tbuff [MAXPATHLEN];
  uint32_t        flags;

#if BDJ4_MEM_DEBUG
  mdebugInit ("mui");
#endif

  manage.progstate = progstateInit ("manageui");
  progstateSetCallback (manage.progstate, STATE_CONNECTING,
      manageConnectingCallback, &manage);
  progstateSetCallback (manage.progstate, STATE_WAIT_HANDSHAKE,
      manageHandshakeCallback, &manage);

  for (int i = 0; i < MANAGE_W_MAX; ++i) {
    manage.wcont [i] = NULL;
  }
  manage.slplayer = NULL;
  manage.currmusicq = NULL;
  manage.slmusicq = NULL;
  manage.slstats = NULL;
  manage.slsongsel = NULL;
  manage.slsbsmusicq = NULL;
  manage.slsbssongsel = NULL;
  manage.mmplayer = NULL;
  manage.mmsongsel = NULL;
  manage.mmsongedit = NULL;
  manage.uieibdj4 = NULL;
  manage.eibdj4 = NULL;
  manage.expimpbdj4state = BDJ4_STATE_OFF;
  manage.uiexppl = NULL;
  manage.musicqPlayIdx = MUSICQ_MNG_PB;
  manage.musicqManageIdx = MUSICQ_SL;
  manage.stopwaitcount = 0;
  manage.currmenu = NULL;
  manage.maincurrtab = MANAGE_TAB_MAIN_SL;
  manage.slcurrtab = MANAGE_TAB_SONGLIST;
  manage.mmcurrtab = MANAGE_TAB_MM;
  manage.wcont [MANAGE_W_MENU_MM] = uiMenuAlloc ();
  manage.wcont [MANAGE_W_MENU_SL] = uiMenuAlloc ();
  manage.wcont [MANAGE_W_MENU_SONGEDIT] = uiMenuAlloc ();
  for (int i = 0; i < MANAGE_NB_MAX; ++i) {
    manage.nbtabid [i] = uinbutilIDInit ();
  }
  manage.sloldname = NULL;
  manage.slpriorname = NULL;
  manage.cfplfn = NULL;
  manage.itunes = NULL;
  manage.itunesdd = NULL;
  manage.itunesddlist = NULL;
  manage.slbackupcreated = false;
  manage.inload = false;
  manage.lastmmdisp = MANAGE_DISP_SONG_SEL;
  manage.lasttabsel = MANAGE_TAB_SL_SONGSEL;
  manage.selbypass = true;
  manage.seldbidx = -1;
  manage.songlistdbidx = -1;
  manage.songeditdbidx = -1;
  manage.uisongfilter = NULL;
  manage.dbchangecount = 0;
  manage.editmode = EDIT_TRUE;
  manage.manageseq = NULL;   /* allocated within buildui */
  manage.managepl = NULL;   /* allocated within buildui */
  manage.managedb = NULL;   /* allocated within buildui */
  manage.manageaudioid = NULL;
  manage.currtimesig = DANCE_TIMESIG_44;
  manage.cfpl = NULL;
  manage.lastinsertlocation = QUEUE_LOC_LAST;
  manage.bpmcounterstarted = false;
  manage.cfplactive = false;
  manage.cfplpostprocess = false;
  manage.enablerestoreorig = false;
  manage.exportactive = false;
  manage.exportbdj4active = false;
  manage.importactive = false;
  manage.importbdj4active = false;
  manage.importitunesactive = false;
  manage.ineditall = false;
  manage.musicqueueprocessflag = false;
  manage.musicqupdated = false;
  manage.pluiActive = false;
  manage.sbssonglist = true;
  manage.applyadjstate = BDJ4_STATE_OFF;
  manage.impitunesstate = BDJ4_STATE_OFF;
  manage.uict = NULL;
  manage.ctstate = BDJ4_STATE_OFF;
  manage.uiaa = NULL;
  for (int i = 0; i < MANAGE_CB_MAX; ++i) {
    manage.callbacks [i] = NULL;
  }
  for (int i = 0; i < MUSICQ_MAX; ++i) {
    manage.musicqupdate [i] = NULL;
  }
  manage.removelist = nlistAlloc ("remove-list", LIST_ORDERED, NULL);

  /* CONTEXT: management ui: please wait... status message */
  manage.minfo.pleasewaitmsg = _("Please wait\xe2\x80\xa6");

  procutilInitProcesses (manage.processes);

  osSetStandardSignals (manageSigHandler);

  flags = BDJ4_INIT_ALL;
  bdj4startup (argc, argv, &manage.musicdb, "mui", ROUTE_MANAGEUI, &flags);
  logProcBegin ();

  manage.songdb = songdbAlloc (manage.musicdb);
  manage.minfo.dispsel = dispselAlloc (DISP_SEL_LOAD_MANAGE);

  listenPort = bdjvarsGetNum (BDJVL_MANAGEUI_PORT);
  manage.conn = connInit (ROUTE_MANAGEUI);

  pathbldMakePath (tbuff, sizeof (tbuff),
      MANAGEUI_OPT_FN, BDJ4_CONFIG_EXT, PATHBLD_MP_DREL_DATA | PATHBLD_MP_USEIDX);
  manage.optiondf = datafileAllocParse ("ui-manage", DFTYPE_KEY_VAL, tbuff,
      manageuidfkeys, MANAGEUI_DFKEY_COUNT, DF_NO_OFFSET, NULL);
  manage.minfo.options = datafileGetList (manage.optiondf);
  manage.optionsalloc = false;
  if (manage.minfo.options == NULL ||
      nlistGetCount (manage.minfo.options) == 0) {
    manage.optionsalloc = true;
    manage.minfo.options = nlistAlloc ("ui-manage", LIST_ORDERED, NULL);

    nlistSetNum (manage.minfo.options, SONGSEL_FILTER_POSITION_X, -1);
    nlistSetNum (manage.minfo.options, SONGSEL_FILTER_POSITION_Y, -1);
    nlistSetNum (manage.minfo.options, MANAGE_POSITION_X, -1);
    nlistSetNum (manage.minfo.options, MANAGE_POSITION_Y, -1);
    nlistSetNum (manage.minfo.options, MANAGE_SIZE_X, 1000);
    nlistSetNum (manage.minfo.options, MANAGE_SIZE_Y, 600);
    nlistSetStr (manage.minfo.options, SONGSEL_SORT_BY, "TITLE");
    nlistSetNum (manage.minfo.options, MANAGE_SELFILE_POSITION_X, -1);
    nlistSetNum (manage.minfo.options, MANAGE_SELFILE_POSITION_Y, -1);
    nlistSetNum (manage.minfo.options, MANAGE_SBS_SONGLIST, true);
    nlistSetNum (manage.minfo.options, MANAGE_CFPL_POSITION_X, -1);
    nlistSetNum (manage.minfo.options, MANAGE_CFPL_POSITION_Y, -1);
    nlistSetNum (manage.minfo.options, APPLY_ADJ_POSITION_X, -1);
    nlistSetNum (manage.minfo.options, APPLY_ADJ_POSITION_Y, -1);
    nlistSetNum (manage.minfo.options, COPY_TAGS_POSITION_X, -1);
    nlistSetNum (manage.minfo.options, COPY_TAGS_POSITION_Y, -1);
    nlistSetNum (manage.minfo.options, EXP_IMP_BDJ4_POSITION_X, -1);
    nlistSetNum (manage.minfo.options, EXP_IMP_BDJ4_POSITION_Y, -1);
    nlistSetStr (manage.minfo.options, MANAGE_EXP_BDJ4_DIR, "");
    nlistSetStr (manage.minfo.options, MANAGE_IMP_BDJ4_DIR, "");
    nlistSetNum (manage.minfo.options, EXP_PL_POSITION_X, -1);
    nlistSetNum (manage.minfo.options, EXP_PL_POSITION_Y, -1);
    nlistSetNum (manage.minfo.options, MANAGE_EXP_PL_TYPE, EI_TYPE_M3U);
    nlistSetStr (manage.minfo.options, MANAGE_EXP_PL_DIR, "");
    nlistSetNum (manage.minfo.options, MANAGE_AUDIOID_PANE_POSITION, -1);
    nlistSetNum (manage.minfo.options, QE_POSITION_X, -1);
    nlistSetNum (manage.minfo.options, QE_POSITION_Y, -1);
  }
  manage.sbssonglist = nlistGetNum (manage.minfo.options, MANAGE_SBS_SONGLIST);

  uiUIInitialize (sysvarsGetNum (SVL_LOCALE_DIR));
  uiSetUICSS (uiutilsGetCurrentFont (),
      uiutilsGetListingFont (),
      bdjoptGetStr (OPT_P_UI_ACCENT_COL),
      bdjoptGetStr (OPT_P_UI_ERROR_COL),
      bdjoptGetStr (OPT_P_UI_MARK_COL),
      bdjoptGetStr (OPT_P_UI_ROWSEL_COL),
      bdjoptGetStr (OPT_P_UI_ROW_HL_COL));

  manageBuildUI (&manage);
  osuiFinalize ();

  /* register these after calling the sub-window initialization */
  /* then these will be run last, after the other closing callbacks */
  progstateSetCallback (manage.progstate, STATE_STOPPING,
      manageStoppingCallback, &manage);
  progstateSetCallback (manage.progstate, STATE_STOP_WAIT,
      manageStopWaitCallback, &manage);
  progstateSetCallback (manage.progstate, STATE_CLOSING,
      manageClosingCallback, &manage);

  sockhMainLoop (listenPort, manageProcessMsg, manageMainLoop, &manage);
  connFree (manage.conn);
  progstateFree (manage.progstate);
  logProcEnd ("");
  logEnd ();
#if BDJ4_MEM_DEBUG
  mdebugReport ();
  mdebugCleanup ();
#endif
  return status;
}

/* internal routines */

static bool
manageStoppingCallback (void *udata, programstate_t programState)
{
  manageui_t    * manage = udata;
  int           x, y, ws;

  logProcBegin ();

  /* remove any songs in the removal list */
  manageRemoveSongs (manage);

  connSendMessage (manage->conn, ROUTE_STARTERUI, MSG_STOP_MAIN, NULL);

  procutilStopAllProcess (manage->processes, manage->conn, PROCUTIL_NORM_TERM);

  if (manage->bpmcounterstarted > 0) {
    procutilStopProcess (manage->processes [ROUTE_BPM_COUNTER],
        manage->conn, ROUTE_BPM_COUNTER, PROCUTIL_NORM_TERM);
    manage->bpmcounterstarted = false;
  }

  connDisconnectAll (manage->conn);

  manageSonglistSave (manage);
  manageSequenceSave (manage->manageseq);
  managePlaylistSave (manage->managepl);

  manageAudioIdSavePosition (manage->manageaudioid);

  uiWindowGetSize (manage->minfo.window, &x, &y);
  nlistSetNum (manage->minfo.options, MANAGE_SIZE_X, x);
  nlistSetNum (manage->minfo.options, MANAGE_SIZE_Y, y);
  uiWindowGetPosition (manage->minfo.window, &x, &y, &ws);
  nlistSetNum (manage->minfo.options, MANAGE_POSITION_X, x);
  nlistSetNum (manage->minfo.options, MANAGE_POSITION_Y, y);

  logProcEnd ("");
  return STATE_FINISHED;
}

static bool
manageStopWaitCallback (void *udata, programstate_t programState)
{
  manageui_t  * manage = udata;
  bool        rc;

  rc = connWaitClosed (manage->conn, &manage->stopwaitcount);
  return rc;
}

static bool
manageClosingCallback (void *udata, programstate_t programState)
{
  manageui_t    *manage = udata;

  logProcBegin ();

  uiCloseWindow (manage->minfo.window);
  uiCleanup ();

  manageDbClose (manage->managedb);

  for (int i = 0; i < MUSICQ_MAX; ++i) {
    msgparseMusicQueueDataFree (manage->musicqupdate [i]);
  }
  for (int i = 0; i < MANAGE_W_MAX; ++i) {
    if (i == MANAGE_W_SL_MUSICQ_TAB ||
        i == MANAGE_W_SONGSEL_TAB) {
      continue;
    }
    uiwcontFree (manage->wcont [i]);
  }
  itunesFree (manage->itunes);
  uiddFree (manage->itunesdd);
  ilistFree (manage->itunesddlist);
  samesongFree (manage->samesong);
  uicopytagsFree (manage->uict);
  uiaaFree (manage->uiaa);
  uieibdj4Free (manage->uieibdj4);
  eibdj4Free (manage->eibdj4);
  uiexpplFree (manage->uiexppl);
  nlistFree (manage->removelist);

  procutilStopAllProcess (manage->processes, manage->conn, PROCUTIL_FORCE_TERM);
  procutilFreeAll (manage->processes);

  datafileSave (manage->optiondf, NULL, manage->minfo.options, DF_NO_OFFSET, 1);

  bdj4shutdown (ROUTE_MANAGEUI, manage->musicdb);
  manageSequenceFree (manage->manageseq);
  managePlaylistFree (manage->managepl);
  manageDbFree (manage->managedb);
  manageAudioIdFree (manage->manageaudioid);

  songdbFree (manage->songdb);
  uisfFree (manage->uisongfilter);
  dataFree (manage->sloldname);
  dataFree (manage->slpriorname);
  dataFree (manage->cfplfn);
  for (int i = 0; i < MANAGE_NB_MAX; ++i) {
    uinbutilIDFree (manage->nbtabid [i]);
  }

  uiplayerFree (manage->slplayer);
  uimusicqFree (manage->slmusicq);
  manageStatsFree (manage->slstats);
  uisongselFree (manage->slsongsel);

  uimusicqFree (manage->slsbsmusicq);
  uisongselFree (manage->slsbssongsel);

  uiplayerFree (manage->mmplayer);
  uisongselFree (manage->mmsongsel);
  uisongeditFree (manage->mmsongedit);

  uiplaylistFree (manage->cfpl);
  dispselFree (manage->minfo.dispsel);

  for (int i = 0; i < MANAGE_CB_MAX; ++i) {
    callbackFree (manage->callbacks [i]);
  }

  if (manage->optionsalloc) {
    nlistFree (manage->minfo.options);
  }
  datafileFree (manage->optiondf);

  logProcEnd ("");
  return STATE_FINISHED;
}

static void
manageBuildUI (manageui_t *manage)
{
  uiwcont_t   *vbox;
  uiwcont_t   *hbox;
  uiwcont_t   *uiwidgetp;
  char        imgbuff [MAXPATHLEN];
  char        tbuff [MAXPATHLEN];
  int         x, y;
  uiutilsaccent_t accent;

  logProcBegin ();
  *imgbuff = '\0';

  pathbldMakePath (imgbuff, sizeof (imgbuff),
      "bdj4_icon_manage", BDJ4_IMG_SVG_EXT, PATHBLD_MP_DIR_IMG);
  /* CONTEXT: managementui: management user interface window title */
  snprintf (tbuff, sizeof (tbuff), _("%s Management"),
      bdjoptGetStr (OPT_P_PROFILENAME));

  manage->callbacks [MANAGE_CB_CLOSE] = callbackInit (
      manageCloseWin, manage, NULL);
  manage->minfo.window = uiCreateMainWindow (
      manage->callbacks [MANAGE_CB_CLOSE], tbuff, imgbuff);
  manage->wcont [MANAGE_W_WINDOW] = manage->minfo.window;

  manageInitializeUI (manage);

  vbox = uiCreateVertBox ();
  uiWidgetSetAllMargins (vbox, 4);
  uiWindowPackInWindow (manage->minfo.window, vbox);

  uiutilsAddProfileColorDisplay (vbox, &accent);
  hbox = accent.hbox;
  uiwcontFree (accent.cbox);

  uiwidgetp = uiCreateLabel ("");
  uiWidgetAddClass (uiwidgetp, ERROR_CLASS);
  uiBoxPackEnd (hbox, uiwidgetp);
  manage->minfo.errorMsg = uiwidgetp;
  manage->wcont [MANAGE_W_ERROR_MSG] = uiwidgetp;

  uiwidgetp = uiCreateLabel ("");
  uiWidgetAddClass (uiwidgetp, ACCENT_CLASS);
  uiBoxPackEnd (hbox, uiwidgetp);
  manage->minfo.statusMsg = uiwidgetp;
  manage->wcont [MANAGE_W_STATUS_MSG] = uiwidgetp;

  manage->wcont [MANAGE_W_MENUBAR] = uiCreateMenubar ();
  uiBoxPackStartExpand (hbox, manage->wcont [MANAGE_W_MENUBAR]);

  manage->wcont [MANAGE_W_MAIN_NB] = uiCreateNotebook ();
  uiWidgetAddClass (manage->wcont [MANAGE_W_MAIN_NB], LEFT_NB_CLASS);
  uiNotebookTabPositionLeft (manage->wcont [MANAGE_W_MAIN_NB]);
  uiBoxPackStartExpand (vbox, manage->wcont [MANAGE_W_MAIN_NB]);

  uiwcontFree (vbox);

  /* edit song lists */
  manageBuildUISongListEditor (manage);

  /* sequence editor */
  manage->manageseq = manageSequenceAlloc (&manage->minfo);

  vbox = uiCreateVertBox ();
  manageBuildUISequence (manage->manageseq, vbox);
  /* CONTEXT: managementui: notebook tab title: edit sequences */
  uiwidgetp = uiCreateLabel (_("Edit Sequences"));
  uiNotebookAppendPage (manage->wcont [MANAGE_W_MAIN_NB], vbox, uiwidgetp);
  uinbutilIDAdd (manage->nbtabid [MANAGE_NB_MAIN], MANAGE_TAB_MAIN_SEQ);
  uiwcontFree (uiwidgetp);

  /* playlist management */
  manage->managepl = managePlaylistAlloc (&manage->minfo);

  uiwcontFree (vbox);
  vbox = uiCreateVertBox ();
  manageBuildUIPlaylist (manage->managepl, vbox);

  /* CONTEXT: managementui: notebook tab title: playlist management */
  uiwidgetp = uiCreateLabel (_("Playlist Management"));
  uiNotebookAppendPage (manage->wcont [MANAGE_W_MAIN_NB], vbox, uiwidgetp);
  uinbutilIDAdd (manage->nbtabid [MANAGE_NB_MAIN], MANAGE_TAB_MAIN_PLMGMT);
  uiwcontFree (uiwidgetp);

  /* music manager */
  manageBuildUIMusicManager (manage);

  /* update database */
  manage->managedb = manageDbAlloc (&manage->minfo,
      manage->conn, manage->processes);

  uiwcontFree (vbox);
  vbox = uiCreateVertBox ();
  manageBuildUIUpdateDatabase (manage->managedb, vbox);
  /* CONTEXT: managementui: notebook tab title: update database */
  uiwidgetp = uiCreateLabel (_("Update Database"));
  uiNotebookAppendPage (manage->wcont [MANAGE_W_MAIN_NB], vbox, uiwidgetp);
  uinbutilIDAdd (manage->nbtabid [MANAGE_NB_MAIN], MANAGE_TAB_MAIN_UPDDB);
  uiwcontFree (uiwidgetp);

  x = nlistGetNum (manage->minfo.options, MANAGE_SIZE_X);
  y = nlistGetNum (manage->minfo.options, MANAGE_SIZE_Y);
  uiWindowSetDefaultSize (manage->minfo.window, x, y);

  manage->callbacks [MANAGE_CB_MAIN_NB] = callbackInitI (
      manageSwitchPageMain, manage);
  uiNotebookSetCallback (manage->wcont [MANAGE_W_MAIN_NB],
      manage->callbacks [MANAGE_CB_MAIN_NB]);

  uiWidgetShowAll (manage->minfo.window);

  x = nlistGetNum (manage->minfo.options, MANAGE_POSITION_X);
  y = nlistGetNum (manage->minfo.options, MANAGE_POSITION_Y);
  uiWindowMove (manage->minfo.window, x, y, -1);

  pathbldMakePath (imgbuff, sizeof (imgbuff),
      "bdj4_icon_manage", BDJ4_IMG_PNG_EXT, PATHBLD_MP_DIR_IMG);
  osuiSetIcon (imgbuff);

  manage->callbacks [MANAGE_CB_NEW_SEL_SONGSEL] = callbackInitI (
      manageNewSelectionSongSel, manage);
  uisongselSetSelectionCallback (manage->slsbssongsel,
      manage->callbacks [MANAGE_CB_NEW_SEL_SONGSEL]);
  uisongselSetSelectionCallback (manage->slsongsel,
      manage->callbacks [MANAGE_CB_NEW_SEL_SONGSEL]);
  uisongselSetSelectionCallback (manage->mmsongsel,
      manage->callbacks [MANAGE_CB_NEW_SEL_SONGSEL]);

  manage->callbacks [MANAGE_CB_NEW_SEL_SONGLIST] = callbackInitI (
      manageNewSelectionSonglist, manage);
  uimusicqSetSelectionCallback (manage->slmusicq,
      manage->callbacks [MANAGE_CB_NEW_SEL_SONGLIST]);
  uimusicqSetSelectionCallback (manage->slsbsmusicq,
      manage->callbacks [MANAGE_CB_NEW_SEL_SONGLIST]);

  manage->callbacks [MANAGE_CB_SEQ_LOAD] = callbackInitS (
      manageLoadPlaylistCB, manage);
  manageSequenceSetLoadCallback (manage->manageseq,
      manage->callbacks [MANAGE_CB_SEQ_LOAD]);

  manage->callbacks [MANAGE_CB_SEQ_NEW] = callbackInit (
      manageNewPlaylistCB, manage, NULL);
  manageSequenceSetNewCallback (manage->manageseq,
      manage->callbacks [MANAGE_CB_SEQ_NEW]);

  manage->callbacks [MANAGE_CB_PL_LOAD] = callbackInitS (
      manageLoadSonglistSeqCB, manage);
  managePlaylistSetLoadCallback (manage->managepl,
      manage->callbacks [MANAGE_CB_PL_LOAD]);

  manage->selbypass = false;

  /* make sure the curr-musicq is set */
  manage->currmusicq = manageGetCurrMusicQ (manage);
  /* set up the initial menu */
  manageSwitchPage (manage, 0, MANAGE_NB_SONGLIST);

  uiwcontFree (hbox);
  uiwcontFree (vbox);

  /* set a default selection.  this will also set the song editor dbidx */
  uisongselSetSelection (manage->mmsongsel, 0);

  logProcEnd ("");
}

static void
manageInitializeUI (manageui_t *manage)
{
  manage->callbacks [MANAGE_CB_SL_SEL_FILE] =
      callbackInitS (manageSonglistLoadCB, manage);
  manage->callbacks [MANAGE_CB_CFPL_DIALOG] = callbackInitI (
      manageCFPLResponseHandler, manage);
  manage->callbacks [MANAGE_CB_ITUNES_DIALOG] = callbackInitI (
      manageiTunesDialogResponseHandler, manage);

  manage->samesong = samesongAlloc (manage->musicdb);
  manage->uisongfilter = uisfInit (manage->minfo.window, manage->minfo.options,
      SONG_FILTER_FOR_SELECTION);

  manage->slplayer = uiplayerInit ("sl-player", manage->progstate, manage->conn,
      manage->musicdb, manage->minfo.dispsel);
  manage->slmusicq = uimusicqInit ("m-sl", manage->conn,
      manage->musicdb, manage->minfo.dispsel, DISP_SEL_SONGLIST);
  uimusicqSetPlayIdx (manage->slmusicq, manage->musicqPlayIdx);
  uimusicqSetManageIdx (manage->slmusicq, manage->musicqManageIdx);
  manage->slstats = manageStatsInit (manage->conn, manage->musicdb);
  manage->slsongsel = uisongselInit ("m-sl-songsel", manage->conn,
      manage->musicdb, manage->minfo.dispsel, manage->samesong, manage->minfo.options,
      manage->uisongfilter, DISP_SEL_SONGSEL);
  manage->callbacks [MANAGE_CB_PLAY_SL] = callbackInitII (
      managePlayProcessSonglist, manage);
  uisongselSetPlayCallback (manage->slsongsel,
      manage->callbacks [MANAGE_CB_PLAY_SL]);
  manage->callbacks [MANAGE_CB_QUEUE_SL] = callbackInitI (
      manageQueueProcessSonglist, manage);
  uisongselSetQueueCallback (manage->slsongsel,
      manage->callbacks [MANAGE_CB_QUEUE_SL]);

  manage->slsbsmusicq = uimusicqInit ("m-sbs-sl", manage->conn,
      manage->musicdb, manage->minfo.dispsel, DISP_SEL_SBS_SONGLIST);
  manage->slsbssongsel = uisongselInit ("m-sbs-songsel", manage->conn,
      manage->musicdb, manage->minfo.dispsel, manage->samesong, manage->minfo.options,
      manage->uisongfilter, DISP_SEL_SBS_SONGSEL);
  uimusicqSetPlayIdx (manage->slsbsmusicq, manage->musicqPlayIdx);
  uimusicqSetManageIdx (manage->slsbsmusicq, manage->musicqManageIdx);
  manage->callbacks [MANAGE_CB_PLAY_SL_SBS] = callbackInitII (
      managePlayProcessSBSSonglist, manage);
  uisongselSetPlayCallback (manage->slsbssongsel,
      manage->callbacks [MANAGE_CB_PLAY_SL_SBS]);
  manage->callbacks [MANAGE_CB_QUEUE_SL_SBS] = callbackInitI (
      manageQueueProcessEasySonglist, manage);
  uisongselSetQueueCallback (manage->slsbssongsel,
      manage->callbacks [MANAGE_CB_QUEUE_SL_SBS]);

  manage->mmplayer = uiplayerInit ("mm-player", manage->progstate, manage->conn,
      manage->musicdb, manage->minfo.dispsel);
  manage->mmsongsel = uisongselInit ("m-mm-songsel", manage->conn,
      manage->musicdb, manage->minfo.dispsel, manage->samesong, manage->minfo.options,
      manage->uisongfilter, DISP_SEL_MM);
  manage->callbacks [MANAGE_CB_PLAY_MM] = callbackInitII (
      managePlayProcessMusicManager, manage);
  uisongselSetPlayCallback (manage->mmsongsel,
      manage->callbacks [MANAGE_CB_PLAY_MM]);

  manage->mmsongedit = uisongeditInit (manage->conn,
      manage->musicdb, manage->minfo.dispsel, manage->minfo.options);

  manage->callbacks [MANAGE_CB_EDIT_SL] = callbackInit (
      manageSwitchToSongEditorSL, manage, NULL);
  manage->callbacks [MANAGE_CB_EDIT_SS] = callbackInit (
      manageSwitchToSongEditorSS, manage, NULL);
  uisongselSetEditCallback (manage->slsongsel, manage->callbacks [MANAGE_CB_EDIT_SS]);
  uisongselSetEditCallback (manage->slsbssongsel, manage->callbacks [MANAGE_CB_EDIT_SS]);
  uisongselSetEditCallback (manage->mmsongsel, manage->callbacks [MANAGE_CB_EDIT_SS]);
  uimusicqSetEditCallback (manage->slmusicq, manage->callbacks [MANAGE_CB_EDIT_SL]);
  uimusicqSetEditCallback (manage->slsbsmusicq, manage->callbacks [MANAGE_CB_EDIT_SL]);

  manage->callbacks [MANAGE_CB_SAVE] = callbackInitI (
      manageSongEditSaveCallback, manage);
  uisongeditSetSaveCallback (manage->mmsongedit, manage->callbacks [MANAGE_CB_SAVE]);
  uisongselSetSongSaveCallback (manage->slsongsel, manage->callbacks [MANAGE_CB_SAVE]);
  uisongselSetSongSaveCallback (manage->slsbssongsel, manage->callbacks [MANAGE_CB_SAVE]);
  uisongselSetSongSaveCallback (manage->mmsongsel, manage->callbacks [MANAGE_CB_SAVE]);
  uimusicqSetSongSaveCallback (manage->slmusicq, manage->callbacks [MANAGE_CB_SAVE]);
  uimusicqSetSongSaveCallback (manage->slsbsmusicq, manage->callbacks [MANAGE_CB_SAVE]);

  manage->uieibdj4 = uieibdj4Init (manage->minfo.window, manage->minfo.options);
  manage->callbacks [MANAGE_CB_BDJ4_EXP] = callbackInit (
      manageExportBDJ4ResponseHandler, manage, NULL);
  uieibdj4SetResponseCallback (manage->uieibdj4,
      manage->callbacks [MANAGE_CB_BDJ4_EXP], UIEIBDJ4_EXPORT);
  manage->callbacks [MANAGE_CB_BDJ4_IMP] = callbackInit (
      manageImportBDJ4ResponseHandler, manage, NULL);
  uieibdj4SetResponseCallback (manage->uieibdj4,
      manage->callbacks [MANAGE_CB_BDJ4_IMP], UIEIBDJ4_IMPORT);

  manage->uiexppl = uiexpplInit (manage->minfo.window, manage->minfo.options);
  manage->callbacks [MANAGE_CB_EXP_PL] = callbackInitSI (
      managePlaylistExportRespHandler, manage);
  uiexpplSetResponseCallback (manage->uiexppl,
      manage->callbacks [MANAGE_CB_EXP_PL]);
}

static void
manageBuildUISongListEditor (manageui_t *manage)
{
  uiwcont_t   *uip;
  uiwcont_t   *uiwidgetp;
  uiwcont_t   *vbox;
  uiwcont_t   *hbox;
  uiwcont_t   *mainhbox;

  /* management */

  vbox = uiCreateVertBox ();
  uiWidgetSetAllMargins (vbox, 2);

  /* CONTEXT: managementui: notebook tab title: edit song lists */
  uiwidgetp = uiCreateLabel (_("Edit Song Lists"));
  uiNotebookAppendPage (manage->wcont [MANAGE_W_MAIN_NB], vbox, uiwidgetp);
  uinbutilIDAdd (manage->nbtabid [MANAGE_NB_MAIN], MANAGE_TAB_MAIN_SL);
  uiwcontFree (uiwidgetp);

  /* management: player */
  uiwidgetp = uiplayerBuildUI (manage->slplayer);
  uiBoxPackStart (vbox, uiwidgetp);

  manage->wcont [MANAGE_W_SONGLIST_NB] = uiCreateNotebook ();
  uiBoxPackStartExpand (vbox, manage->wcont [MANAGE_W_SONGLIST_NB]);

  /* management: side-by-side view tab */
  mainhbox = uiCreateHorizBox ();

  /* CONTEXT: managementui: name of side-by-side view tab */
  uiwidgetp = uiCreateLabel (_("Song List"));
  uiNotebookAppendPage (manage->wcont [MANAGE_W_SONGLIST_NB], mainhbox, uiwidgetp);
  uinbutilIDAdd (manage->nbtabid [MANAGE_NB_SONGLIST], MANAGE_TAB_SONGLIST);
  manage->wcont [MANAGE_W_SL_SBS_MUSICQ_TAB] = mainhbox;
  uiwcontFree (uiwidgetp);

  hbox = uiCreateHorizBox ();
  uiBoxPackStartExpand (mainhbox, hbox);

  uiwidgetp = uimusicqBuildUI (manage->slsbsmusicq, manage->minfo.window, MUSICQ_SL,
      manage->minfo.errorMsg, manage->minfo.statusMsg, uiutilsValidatePlaylistName);
  uiBoxPackStartExpand (hbox, uiwidgetp);

  uiwcontFree (vbox);

  vbox = uiCreateVertBox ();

  uiWidgetSetAllMargins (vbox, 4);
  uiWidgetSetMarginTop (vbox, 64);
  uiBoxPackStart (hbox, vbox);

  manage->callbacks [MANAGE_CB_SBS_SELECT] = callbackInit (
      uisongselSelectCallback, manage->slsbssongsel, NULL);
  uiwidgetp = uiCreateButton (
      manage->callbacks [MANAGE_CB_SBS_SELECT],
      /* CONTEXT: managementui: config: button: add the selected songs to the song list */
      _("Select"), "button_left");
  uiBoxPackStart (vbox, uiwidgetp);
  manage->wcont [MANAGE_W_SELECT_BUTTON] = uiwidgetp;

  uiwidgetp = uisongselBuildUI (manage->slsbssongsel, manage->minfo.window);
  uiBoxPackStartExpand (hbox, uiwidgetp);

  /* song list: music queue tab */
  uip = uimusicqBuildUI (manage->slmusicq, manage->minfo.window, MUSICQ_SL,
      manage->minfo.errorMsg, manage->minfo.statusMsg, uiutilsValidatePlaylistName);
  /* CONTEXT: managementui: name of song list notebook tab */
  uiwidgetp = uiCreateLabel (_("Song List"));
  uiNotebookAppendPage (manage->wcont [MANAGE_W_SONGLIST_NB], uip, uiwidgetp);
  uinbutilIDAdd (manage->nbtabid [MANAGE_NB_SONGLIST], MANAGE_TAB_SONGLIST);
  manage->wcont [MANAGE_W_SL_MUSICQ_TAB] = uip;
  uiwcontFree (uiwidgetp);

  /* song list: song selection tab */
  uip = uisongselBuildUI (manage->slsongsel, manage->minfo.window);
  /* CONTEXT: managementui: name of song selection notebook tab */
  uiwidgetp = uiCreateLabel (_("Song Selection"));
  uiNotebookAppendPage (manage->wcont [MANAGE_W_SONGLIST_NB], uip, uiwidgetp);
  uinbutilIDAdd (manage->nbtabid [MANAGE_NB_SONGLIST], MANAGE_TAB_SL_SONGSEL);
  manage->wcont [MANAGE_W_SONGSEL_TAB] = uip;
  uiwcontFree (uiwidgetp);

  /* song list editor: statistics tab */
  uip = manageBuildUIStats (manage->slstats);
  /* CONTEXT: managementui: name of statistics tab */
  uiwidgetp = uiCreateLabel (_("Statistics"));
  uiNotebookAppendPage (manage->wcont [MANAGE_W_SONGLIST_NB], uip, uiwidgetp);
  uinbutilIDAdd (manage->nbtabid [MANAGE_NB_SONGLIST], MANAGE_TAB_STATISTICS);
  uiwcontFree (uiwidgetp);

  manage->callbacks [MANAGE_CB_SL_NB] = callbackInitI (
      manageSwitchPageSonglist, manage);
  uiNotebookSetCallback (manage->wcont [MANAGE_W_SONGLIST_NB], manage->callbacks [MANAGE_CB_SL_NB]);

  uiwcontFree (vbox);
  uiwcontFree (hbox);
}

static int
manageMainLoop (void *tmanage)
{
  manageui_t   *manage = tmanage;
  int         stop = false;

  if (! stop) {
    uiUIProcessEvents ();
  }

  if (! progstateIsRunning (manage->progstate)) {
    progstateProcess (manage->progstate);
    if (progstateCurrState (manage->progstate) == STATE_CLOSED) {
      stop = true;
    }
    if (gKillReceived) {
      logMsg (LOG_SESS, LOG_IMPORTANT, "got kill signal");
      progstateShutdownProcess (manage->progstate);
      gKillReceived = false;
    }
    return stop;
  }

  connProcessUnconnected (manage->conn);

  if (connHaveHandshake (manage->conn, ROUTE_BPM_COUNTER)) {
    if (! manage->bpmcounterstarted) {
      manage->bpmcounterstarted = true;
      manageSendBPMCounter (manage);
    }
  }

  if (manage->expimpbdj4state == BDJ4_STATE_PROCESS) {
    if (mstimeCheck (&manage->eibdj4ChkTime)) {
      int   count, tot;

      eibdj4GetCount (manage->eibdj4, &count, &tot);
      uiutilsProgressStatus (manage->minfo.statusMsg, count, tot);
      uieibdj4UpdateStatus (manage->uieibdj4, count, tot);
      mstimeset (&manage->eibdj4ChkTime, 200);
    }

    if (eibdj4Process (manage->eibdj4)) {
      if (eibdj4DatabaseChanged (manage->eibdj4)) {
        manageProcessDatabaseUpdate (manage);
      }
      uiutilsProgressStatus (manage->minfo.statusMsg, -1, -1);
      uieibdj4UpdateStatus (manage->uieibdj4, -1, -1);
      manageSonglistLoadFile (manage,
          uieibdj4GetNewName (manage->uieibdj4), MANAGE_STD);
      uieibdj4DialogClear (manage->uieibdj4);
      manage->expimpbdj4state = BDJ4_STATE_OFF;
    }
  }

  if (manage->expimpbdj4state == BDJ4_STATE_START) {
    uiLabelSetText (manage->minfo.statusMsg, manage->minfo.pleasewaitmsg);
    manage->expimpbdj4state = BDJ4_STATE_PROCESS;
  }

  uieibdj4Process (manage->uieibdj4);
  uiexpplProcess (manage->uiexppl);
  manageDbProcess (manage->managedb);
  uicopytagsProcess (manage->uict);

  /* copy tags processing */

  if (manage->ctstate == BDJ4_STATE_PROCESS) {
    int   state;

    state = uicopytagsState (manage->uict);
    if (state == BDJ4_STATE_FINISH) {
      const char  *outfn;
      const char  *tfn;
      song_t      *song;


      outfn = uicopytagsGetFilename (manage->uict);
      tfn = audiosrcRelativePath (outfn, 0);
      /* if there is a prefix length, want the full path, */
      /* and tfn will be correct */
      song = dbGetByName (manage->musicdb, tfn);
      if (song != NULL) {
        dbidx_t     rrn;
        dbidx_t     dbidx;
        char        tmp [40];
        slist_t     *tagdata;
        int         rewrite;

        rrn = songGetNum (song, TAG_RRN);
        dbidx = songGetNum (song, TAG_DBIDX);

        tagdata = audiotagParseData (outfn, &rewrite);
        if (slistGetCount (tagdata) > 0) {
          song_t    *song;
          int       songdbflags;

          song = songAlloc ();
          songFromTagList (song, tagdata);
          songSetStr (song, TAG_URI, tfn);
          songSetChanged (song);
          songdbflags = SONGDB_NONE;
          songdbWriteDBSong (manage->songdb, song, &songdbflags, rrn);
          songFree (song);

          dbLoadEntry (manage->musicdb, dbidx);
          manageRePopulateData (manage);
          snprintf (tmp, sizeof (tmp), "%" PRId32, dbidx);
          connSendMessage (manage->conn, ROUTE_STARTERUI, MSG_DB_ENTRY_UPDATE, tmp);
        }
      }
    }
    if (state != BDJ4_STATE_WAIT) {
      manage->ctstate = BDJ4_STATE_OFF;
      uicopytagsReset (manage->uict);
    }
  }

  if (manage->ctstate == BDJ4_STATE_START) {
    manage->ctstate = BDJ4_STATE_PROCESS;
  }

  /* apply adjustments processing */

  if (manage->applyadjstate == BDJ4_STATE_PROCESS) {
    bool    changed = false;

    changed = aaApplyAdjustments (manage->musicdb, manage->songeditdbidx, manage->aaflags);

    if (changed) {
      char    tmp [40];

      manageRePopulateData (manage);
      manageReloadSongData (manage);

      snprintf (tmp, sizeof (tmp), "%" PRId32, manage->songeditdbidx);
      connSendMessage (manage->conn, ROUTE_STARTERUI, MSG_DB_ENTRY_UPDATE, tmp);
    }
    uiLabelSetText (manage->minfo.statusMsg, "");
    uiaaDialogClear (manage->uiaa);
    manage->applyadjstate = BDJ4_STATE_OFF;
  }

  if (manage->applyadjstate == BDJ4_STATE_START) {
    uiLabelSetText (manage->minfo.statusMsg, manage->minfo.pleasewaitmsg);
    manage->applyadjstate = BDJ4_STATE_PROCESS;
  }

  /* itunes processing */

  if (manage->impitunesstate == BDJ4_STATE_PROCESS) {
    manageSonglistSave (manage);

    if (manage->itunes == NULL) {
      manage->itunes = itunesAlloc ();
    }

    itunesParse (manage->itunes);

    /* CONTEXT: managementui: song list: default name for a new song list */
    manageSetSonglistName (manage, _("New Song List"));

    manageiTunesCreateDialog (manage);
    uiDialogShow (manage->wcont [MANAGE_W_ITUNES_SEL_DIALOG]);

    uiLabelSetText (manage->minfo.statusMsg, "");
    manage->impitunesstate = BDJ4_STATE_OFF;
  }

  if (manage->impitunesstate == BDJ4_STATE_START) {
    uiLabelSetText (manage->minfo.statusMsg, manage->minfo.pleasewaitmsg);
    manage->impitunesstate = BDJ4_STATE_PROCESS;
  }

  /* create from playlist post process */
  if (manage->cfplpostprocess && manage->musicqupdated) {
    manageCFPLPostProcess (manage);
  }

  uiplayerMainLoop (manage->slplayer);
  uiplayerMainLoop (manage->mmplayer);
  uimusicqMainLoop (manage->slmusicq);
  uisongselMainLoop (manage->slsongsel);
  uimusicqMainLoop (manage->slsbsmusicq);
  uisongselMainLoop (manage->slsbssongsel);
  uisongselMainLoop (manage->mmsongsel);

  if (manage->maincurrtab == MANAGE_TAB_MAIN_MM) {
    if (manage->mmcurrtab == MANAGE_TAB_SONGEDIT) {
      /* the song edit main loop does not need to run all the time */
      uisongeditMainLoop (manage->mmsongedit);
    }
    if (manage->mmcurrtab == MANAGE_TAB_AUDIOID) {
      /* the audio id main loop does not need to run all the time */
      manageAudioIdMainLoop (manage->manageaudioid);
    }
  }

  if (gKillReceived) {
    logMsg (LOG_SESS, LOG_IMPORTANT, "got kill signal");
    progstateShutdownProcess (manage->progstate);
    gKillReceived = false;
  }
  return stop;
}

static bool
manageConnectingCallback (void *udata, programstate_t programState)
{
  manageui_t   *manage = udata;
  bool        rc = STATE_NOT_FINISH;

  logProcBegin ();

  connProcessUnconnected (manage->conn);

  if (! connIsConnected (manage->conn, ROUTE_STARTERUI)) {
    connConnect (manage->conn, ROUTE_STARTERUI);
  }
  if (! connIsConnected (manage->conn, ROUTE_MAIN)) {
    connConnect (manage->conn, ROUTE_MAIN);
  }
  if (! connIsConnected (manage->conn, ROUTE_PLAYER)) {
    connConnect (manage->conn, ROUTE_PLAYER);
  }

  if (connIsConnected (manage->conn, ROUTE_STARTERUI)) {
    connSendMessage (manage->conn, ROUTE_STARTERUI, MSG_START_MAIN, "1");
    rc = STATE_FINISHED;
  }

  logProcEnd ("");
  return rc;
}

static bool
manageHandshakeCallback (void *udata, programstate_t programState)
{
  manageui_t   *manage = udata;
  bool        rc = STATE_NOT_FINISH;

  logProcBegin ();

  connProcessUnconnected (manage->conn);

  if (! connIsConnected (manage->conn, ROUTE_MAIN)) {
    connConnect (manage->conn, ROUTE_MAIN);
  }
  if (! connIsConnected (manage->conn, ROUTE_PLAYER)) {
    connConnect (manage->conn, ROUTE_PLAYER);
  }

  if (connHaveHandshake (manage->conn, ROUTE_STARTERUI) &&
      connHaveHandshake (manage->conn, ROUTE_MAIN) &&
      connHaveHandshake (manage->conn, ROUTE_PLAYER)) {
    char    tmp [40];

    snprintf (tmp, sizeof (tmp), "%d", ROUTE_PLAYERUI);
    connSendMessage (manage->conn, ROUTE_STARTERUI, MSG_REQ_PROCESS_ACTIVE, tmp);
    progstateLogTime (manage->progstate, "time-to-start-gui");
    manageDbChg (manage->managedb);
    manageSetSBSSonglist (manage);
    /* CONTEXT: managementui: song list: default name for a new song list */
    manageSetSonglistName (manage, _("New Song List"));
    connSendMessage (manage->conn, ROUTE_PLAYER, MSG_PLAYER_SUPPORT, NULL);
    rc = STATE_FINISHED;
  }

  logProcEnd ("");
  return rc;
}

static int
manageProcessMsg (bdjmsgroute_t routefrom, bdjmsgroute_t route,
    bdjmsgmsg_t msg, char *args, void *udata)
{
  manageui_t  *manage = udata;
  char        *targs;

  if (msg != MSG_PLAYER_STATUS_DATA) {
    logMsg (LOG_DBG, LOG_MSGS, "got: from:%d/%s route:%d/%s msg:%d/%s args:%s",
        routefrom, msgRouteDebugText (routefrom),
        route, msgRouteDebugText (route), msg, msgDebugText (msg), args);
  }

  targs = mdstrdup (args);

  switch (route) {
    case ROUTE_NONE:
    case ROUTE_MANAGEUI: {
      switch (msg) {
        case MSG_HANDSHAKE: {
          connProcessHandshake (manage->conn, routefrom);
          break;
        }
        case MSG_SOCKET_CLOSE: {
          connDisconnect (manage->conn, routefrom);
          if (routefrom == ROUTE_BPM_COUNTER) {
            procutilFree (manage->processes [ROUTE_BPM_COUNTER]);
            manage->processes [ROUTE_BPM_COUNTER] = NULL;
            manage->bpmcounterstarted = false;
          }
          break;
        }
        case MSG_EXIT_REQUEST: {
          logMsg (LOG_SESS, LOG_IMPORTANT, "got exit request");
          gKillReceived = false;
          progstateShutdownProcess (manage->progstate);
          break;
        }
        case MSG_WINDOW_FIND: {
          uiWindowFind (manage->minfo.window);
          break;
        }
        case MSG_DB_WAIT: {
          uiLabelSetText (manage->minfo.statusMsg, manage->minfo.pleasewaitmsg);
          break;
        }
        case MSG_DB_WAIT_FINISH: {
          uiLabelSetText (manage->minfo.statusMsg, "");
          break;
        }
        case MSG_DB_PROGRESS: {
          manageDbProgressMsg (manage->managedb, targs);
          break;
        }
        case MSG_DB_STATUS_MSG: {
          manageDbStatusMsg (manage->managedb, targs);
          break;
        }
        case MSG_DB_FINISH: {
          manageDbFinish (manage->managedb, routefrom);
          /* the currently open database pointer is no longer valid */
          /* if a rebuild or a compact was run */

          /* the database has been updated, tell the other processes to */
          /* reload it, and reload it ourselves */
          manageProcessDatabaseUpdate (manage);
          manageDbResetButtons (manage->managedb);
          break;
        }
        case MSG_MUSIC_QUEUE_DATA: {
          mp_musicqupdate_t   *musicqupdate;
          nlistidx_t          newcount = 0;

          musicqupdate = msgparseMusicQueueData (targs);
          if (musicqupdate == NULL) {
            break;
          }

          msgparseMusicQueueDataFree (manage->musicqupdate [musicqupdate->mqidx]);
          manage->musicqupdate [musicqupdate->mqidx] = musicqupdate;
          if (musicqupdate->mqidx == manage->musicqManageIdx) {
            uimusicqSetMusicQueueData (manage->slmusicq, musicqupdate);
            uimusicqSetMusicQueueData (manage->slsbsmusicq, musicqupdate);
            newcount = manageLoadMusicQueue (manage, musicqupdate->mqidx);
            manageStatsProcessData (manage->slstats, musicqupdate);
          }
          if (newcount > 0) {
            manage->musicqupdated = true;
          }
          manage->musicqueueprocessflag = true;
          break;
        }
        case MSG_SONG_SELECT: {
          mp_songselect_t   *songselect;

          songselect = msgparseSongSelect (targs);
          uimusicqProcessSongSelect (manage->currmusicq, songselect);
          msgparseSongSelectFree (songselect);
          break;
        }
        case MSG_PROCESS_ACTIVE: {
          int   val;
          char  tmp [40];

          val = atoi (targs);
          manage->pluiActive = val;
          uimusicqSetPlayButtonState (manage->slmusicq, val);
          uimusicqSetPlayButtonState (manage->slsbsmusicq, val);
          uisongselSetPlayButtonState (manage->slsongsel, val);
          uisongselSetPlayButtonState (manage->slsbssongsel, val);
          uisongselSetPlayButtonState (manage->mmsongsel, val);
          uisongeditSetPlayButtonState (manage->mmsongedit, val);
          if (! manage->pluiActive) {
            snprintf (tmp, sizeof (tmp), "%d", MUSICQ_MNG_PB);
            connSendMessage (manage->conn, ROUTE_MAIN, MSG_MUSICQ_SET_PLAYBACK, tmp);
            connSendMessage (manage->conn, ROUTE_MAIN, MSG_QUEUE_SWITCH_EMPTY, "0");
            snprintf (tmp, sizeof (tmp), "%d", SONG_LIST_LIMIT);
            connSendMessage (manage->conn, ROUTE_MAIN, MSG_MUSICQ_SET_LEN, tmp);
          }
          break;
        }
        case MSG_DB_ENTRY_UPDATE: {
          dbLoadEntry (manage->musicdb, atol (targs));
          manageRePopulateData (manage);
          if (manage->maincurrtab == MANAGE_TAB_MAIN_MM &&
              manage->mmcurrtab == MANAGE_TAB_SONGEDIT) {
            manageReloadSongData (manage);
          }
          break;
        }
        case MSG_PROCESSING_FAIL: {
          /* CONTEXT: the 'Mix' action failed */
          uiLabelSetText (manage->minfo.statusMsg, _("Action failed"));
          break;
        }
        case MSG_PROCESSING_FINISH: {
          uiLabelSetText (manage->minfo.statusMsg, "");
          break;
        }
        default: {
          break;
        }
      }
      break;
    }
    default: {
      break;
    }
  }

  mdfree (targs);

  uiplayerProcessMsg (routefrom, route, msg, args, manage->slplayer);
  uiplayerProcessMsg (routefrom, route, msg, args, manage->mmplayer);
  uisongeditProcessMsg (routefrom, route, msg, args, manage->mmsongedit);

  if (gKillReceived) {
    logMsg (LOG_SESS, LOG_IMPORTANT, "got kill signal");
  }
  return gKillReceived;
}


static bool
manageCloseWin (void *udata)
{
  manageui_t   *manage = udata;

  logMsg (LOG_DBG, LOG_ACTIONS, "= action: close window");
  logProcBegin ();
  if (progstateCurrState (manage->progstate) <= STATE_RUNNING) {
    progstateShutdownProcess (manage->progstate);
    logMsg (LOG_DBG, LOG_MSGS, "got: close win request");
    logProcEnd ("not-done");
    return UICB_STOP;
  }

  logProcEnd ("");
  return UICB_STOP;
}

static void
manageSigHandler (int sig)
{
  gKillReceived = true;
}

/* song editor */

static void
manageSongEditMenu (manageui_t *manage)
{
  uiwcont_t   *menu = NULL;
  uiwcont_t   *menuitem = NULL;
  const char  *p;
  void        *tempp;

  logProcBegin ();

  if (uiMenuIsInitialized (manage->wcont [MANAGE_W_MENU_SONGEDIT])) {
    uiMenuDisplay (manage->wcont [MANAGE_W_MENU_SONGEDIT]);
    manage->currmenu = manage->wcont [MANAGE_W_MENU_SONGEDIT];
    return;
  }

  menuitem = uiMenuAddMainItem (manage->wcont [MANAGE_W_MENUBAR],
      /* CONTEXT: managementui: menu selection: actions for song editor */
      manage->wcont [MANAGE_W_MENU_SONGEDIT], _("Actions"));
  menu = uiCreateSubMenu (menuitem);
  uiwcontFree (menuitem);

  manage->callbacks [MANAGE_MENU_CB_SE_BPM] = callbackInit (
      manageStartBPMCounter, manage, NULL);
  menuitem = uiMenuCreateItem (menu, tagdefs [TAG_BPM].displayname,
      manage->callbacks [MANAGE_MENU_CB_SE_BPM]);
  uiwcontFree (menuitem);

  manage->callbacks [MANAGE_MENU_CB_SE_COPY_TAGS] = callbackInit (
      manageCopyTagsStart, manage, NULL);
  /* CONTEXT: managementui: song editor menu: copy audio tags */
  menuitem = uiMenuCreateItem (menu, _("Copy Audio Tags"),
      manage->callbacks [MANAGE_MENU_CB_SE_COPY_TAGS]);
  uiwcontFree (menuitem);

  uiMenuAddSeparator (menu);

  manage->callbacks [MANAGE_MENU_CB_SE_START_EDIT_ALL] = callbackInit (
      manageEditAllStart, manage, NULL);
  /* CONTEXT: managementui: song editor menu: edit all */
  menuitem = uiMenuCreateItem (menu, _("Edit All"),
      manage->callbacks [MANAGE_MENU_CB_SE_START_EDIT_ALL]);
  uiwcontFree (menuitem);

  manage->callbacks [MANAGE_MENU_CB_SE_APPLY_EDIT_ALL] = callbackInit (
      manageEditAllApply, manage, NULL);
  /* CONTEXT: managementui: song editor menu: apply edit all */
  menuitem = uiMenuCreateItem (menu, _("Apply Edit All"),
      manage->callbacks [MANAGE_MENU_CB_SE_APPLY_EDIT_ALL]);
  uiwcontFree (menuitem);

  manage->callbacks [MANAGE_MENU_CB_SE_CANCEL_EDIT_ALL] = callbackInit (
      manageEditAllCancel, manage, NULL);
  /* CONTEXT: managementui: song editor menu: cancel edit all */
  menuitem = uiMenuCreateItem (menu, _("Cancel Edit All"),
      manage->callbacks [MANAGE_MENU_CB_SE_CANCEL_EDIT_ALL]);
  uiwcontFree (menuitem);

  uiMenuAddSeparator (menu);

  manage->callbacks [MANAGE_MENU_CB_SE_APPLY_ADJ] = callbackInit (
      manageApplyAdjDialog, manage, NULL);
  uisongeditSetApplyAdjCallback (manage->mmsongedit, manage->callbacks [MANAGE_MENU_CB_SE_APPLY_ADJ]);
  /* CONTEXT: managementui: song editor menu: apply adjustments */
  menuitem = uiMenuCreateItem (menu, _("Apply Adjustments"),
      manage->callbacks [MANAGE_MENU_CB_SE_APPLY_ADJ]);
  p = sysvarsGetStr (SV_PATH_FFMPEG);
  if (p == NULL || ! *p) {
    uiWidgetSetState (menuitem, UIWIDGET_DISABLE);
  }
  uiwcontFree (menuitem);

  manage->callbacks [MANAGE_MENU_CB_SE_RESTORE_ORIG] = callbackInit (
      manageRestoreOrigCallback, manage, NULL);
  /* CONTEXT: managementui: song editor menu: restore original */
  menuitem = uiMenuCreateItem (menu, _("Restore Original"),
      manage->callbacks [MANAGE_MENU_CB_SE_RESTORE_ORIG]);
  manage->wcont [MANAGE_W_MENUITEM_RESTORE_ORIG] = menuitem;
  if (manage->enablerestoreorig) {
    uiWidgetSetState (menuitem, UIWIDGET_ENABLE);
  } else {
    uiWidgetSetState (menuitem, UIWIDGET_DISABLE);
  }
  /* a missing audio adjust file will not stop startup */
  tempp = bdjvarsdfGet (BDJVDF_AUDIO_ADJUST);
  if (tempp == NULL) {
    uiWidgetSetState (menuitem, UIWIDGET_DISABLE);
  }
  /* do not free this menu item here */

  uiMenuSetInitialized (manage->wcont [MANAGE_W_MENU_SONGEDIT]);
  uiwcontFree (menu);

  uiMenuDisplay (manage->wcont [MANAGE_W_MENU_SONGEDIT]);
  manage->currmenu = manage->wcont [MANAGE_W_MENU_SONGEDIT];

  logProcEnd ("");
}

static bool
manageNewSelectionSongSel (void *udata, int32_t dbidx)
{
  manageui_t  *manage = udata;

  logProcBegin ();
  if (manage->selbypass) {
    logProcEnd ("sel-bypass");
    return UICB_CONT;
  }
  if (dbidx < 0) {
    logProcEnd ("bad-dbidx");
    return UICB_CONT;
  }

  if (manage->maincurrtab == MANAGE_TAB_MAIN_MM) {
    if (uisfPlaylistInUse (manage->uisongfilter)) {
      logMsg (LOG_DBG, LOG_INFO, "new-selection: mm/pl-in-use set sl-dbidx");
      manage->songlistdbidx = dbidx;
    } else {
      logMsg (LOG_DBG, LOG_INFO, "new-selection: mm set sel-dbidx");
      manage->seldbidx = dbidx;
    }
  } else {
    logMsg (LOG_DBG, LOG_INFO, "new-selection: other set sel-dbidx");
    manage->seldbidx = dbidx;
  }

  if (manage->maincurrtab == MANAGE_TAB_MAIN_SL) {
    if (manage->sbssonglist) {
      logMsg (LOG_DBG, LOG_INFO, "new-selection: set last-tab song-sel");
      manage->lasttabsel = MANAGE_TAB_SL_SONGSEL;
    }
  }

  manageNewSelectionMoveCheck (manage, dbidx);

  logProcEnd ("");
  return UICB_CONT;
}

static bool
manageNewSelectionSonglist (void *udata, int32_t dbidx)
{
  manageui_t  *manage = udata;

  logProcBegin ();
  if (manage->selbypass) {
    logProcEnd ("sel-bypass");
    return UICB_CONT;
  }
  if (dbidx < 0) {
    logProcEnd ("bad-dbidx");
    return UICB_CONT;
  }

  logMsg (LOG_DBG, LOG_ACTIONS, "= action: select within song list");
  logMsg (LOG_DBG, LOG_INFO, "new-selection: set sl-dbidx");
  manage->songlistdbidx = dbidx;
  logMsg (LOG_DBG, LOG_INFO, "new-selection: set last-tab sl");
  manage->lasttabsel = MANAGE_TAB_SONGLIST;

  manageNewSelectionMoveCheck (manage, dbidx);

  logProcEnd ("");
  return UICB_CONT;
}

static bool
manageSwitchToSongEditorSL (void *udata)
{
  manageui_t  *manage = udata;

  if (manage->maincurrtab == MANAGE_TAB_MAIN_SL) {
    manage->lasttabsel = manage->slcurrtab;
    if (uimusicqGetCount (manage->currmusicq) == 0) {
      logMsg (LOG_DBG, LOG_INFO, "sw-to-se: sl: set last-tab song-sel (no data)");
      manage->lasttabsel = MANAGE_TAB_SL_SONGSEL;
    }
  }
  if (manage->maincurrtab == MANAGE_TAB_MAIN_MM) {
    logMsg (LOG_DBG, LOG_INFO, "sw-to-se: mm: set last-tab song-sel");
    manage->lasttabsel = MANAGE_TAB_SL_SONGSEL;
  }
  return manageSwitchToSongEditor (manage);
}

static bool
manageSwitchToSongEditorSS (void *udata)
{
  manageui_t  *manage = udata;

  manage->lasttabsel = MANAGE_TAB_SL_SONGSEL;
  return manageSwitchToSongEditor (manage);
}

static bool
manageSwitchToSongEditor (manageui_t *manage)
{
  int         pagenum;

  logProcBegin ();
  logMsg (LOG_DBG, LOG_ACTIONS, "= action: switch to song editor");
  if (manage->maincurrtab != MANAGE_TAB_MAIN_MM) {
    pagenum = uinbutilIDGetPage (manage->nbtabid [MANAGE_NB_MAIN], MANAGE_TAB_MAIN_MM);
    uiNotebookSetPage (manage->wcont [MANAGE_W_MAIN_NB], pagenum);
  }
  if (manage->mmcurrtab != MANAGE_TAB_SONGEDIT) {
    pagenum = uinbutilIDGetPage (manage->nbtabid [MANAGE_NB_MM], MANAGE_TAB_SONGEDIT);
    uiNotebookSetPage (manage->wcont [MANAGE_W_MM_NB], pagenum);
  }

  /* the notebook-switch-page callback will load the song editor data */

  logProcEnd ("");
  return UICB_CONT;
}

static bool
manageSongEditSaveCallback (void *udata, int32_t dbidx)
{
  manageui_t  *manage = udata;
  char        tmp [40];

  logProcBegin ();

  if (manage->dbchangecount > MANAGE_DB_COUNT_SAVE) {
    dbBackup ();
    manage->dbchangecount = 0;
  }

  /* this fetches the song from in-memory, which has already been updated */
  songdbWriteDB (manage->songdb, dbidx);

  /* the database has been updated, tell the other processes to reload  */
  /* this particular entry */
  snprintf (tmp, sizeof (tmp), "%" PRId32, dbidx);
  connSendMessage (manage->conn, ROUTE_STARTERUI, MSG_DB_ENTRY_UPDATE, tmp);

  manageRePopulateData (manage);

  /* re-load the song into the song editor */
  /* it is unknown if called from saving a favorite or from the song editor */
  /* the overhead is minor */
  manage->songeditdbidx = dbidx;
  manageReloadSongData (manage);

  ++manage->dbchangecount;

  logProcEnd ("");
  return UICB_CONT;
}

static void
manageRePopulateData (manageui_t *manage)
{
  /* re-populate the song selection displays to display the updated info */
  manage->selbypass = true;
  uisongselPopulateData (manage->slsongsel);
  uisongselPopulateData (manage->slsbssongsel);
  uisongselPopulateData (manage->mmsongsel);
  manage->selbypass = false;
}


static void
manageSetEditMenuItems (manageui_t *manage)
{
  song_t    *song;
  bool      hasorig;

  song = dbGetByIdx (manage->musicdb, manage->songeditdbidx);
  hasorig = audiosrcOriginalExists (songGetStr (song, TAG_URI));
  if (hasorig) {
    manage->enablerestoreorig = true;
  } else {
    manage->enablerestoreorig = false;
  }
  if (manage->wcont [MANAGE_W_MENUITEM_RESTORE_ORIG] == NULL) {
    return;
  }
  if (hasorig) {
    uiWidgetSetState (manage->wcont [MANAGE_W_MENUITEM_RESTORE_ORIG], UIWIDGET_ENABLE);
  } else {
    uiWidgetSetState (manage->wcont [MANAGE_W_MENUITEM_RESTORE_ORIG], UIWIDGET_DISABLE);
  }
}

static bool
manageApplyAdjDialog (void *udata)
{
  manageui_t    *manage = udata;
  bool          rc;
  bool          hasorig;
  song_t        *song;

  if (manage->songeditdbidx < 0) {
    return UICB_STOP;
  }

  song = dbGetByIdx (manage->musicdb, manage->songeditdbidx);
  hasorig = audiosrcOriginalExists (songGetStr (song, TAG_URI));
  rc = uiaaDialog (manage->uiaa, songGetNum (song, TAG_ADJUSTFLAGS), hasorig);
  return rc;
}

static bool
manageApplyAdjCallback (void *udata, int32_t aaflags)
{
  manageui_t  *manage = udata;

  if (manage->songeditdbidx < 0) {
    return UICB_STOP;
  }

  manage->aaflags = aaflags;
  manage->applyadjstate = BDJ4_STATE_START;

  return UICB_CONT;
}

static bool
manageRestoreOrigCallback (void *udata)
{
  manageui_t    *manage = udata;

  if (manage->songeditdbidx < 0) {
    return UICB_STOP;
  }

  manage->aaflags = SONG_ADJUST_RESTORE;
  manage->applyadjstate = BDJ4_STATE_START;

  return UICB_CONT;
}

static bool
manageCopyTagsStart (void *udata)
{
  manageui_t  *manage = udata;
  int         rc;

  rc = uicopytagsDialog (manage->uict);
  manage->ctstate = BDJ4_STATE_START;
  return rc;
}

/* edit all */

static bool
manageEditAllStart (void *udata)
{
  manageui_t  *manage = udata;

  /* do this to make sure any changes to non edit-all fields are reverted */
  manageReloadSongData (manage);
  uisongeditClearChanged (manage->mmsongedit, UISONGEDIT_EDITALL);
  uisongeditEditAllSetFields (manage->mmsongedit, UISONGEDIT_EDITALL_ON);
  manage->ineditall = true;

  return UICB_CONT;
}

static bool
manageEditAllApply (void *udata)
{
  manageui_t  *manage = udata;

  if (! manage->ineditall) {
    return UICB_STOP;
  }
  uisongeditEditAllApply (manage->mmsongedit);
  uisongeditEditAllSetFields (manage->mmsongedit, UISONGEDIT_EDITALL_OFF);
  manage->ineditall = false;

  return UICB_CONT;
}

static bool
manageEditAllCancel (void *udata)
{
  manageui_t  *manage = udata;

  if (! manage->ineditall) {
    return UICB_STOP;
  }

  /* revert any changes */
  manageReloadSongData (manage);
  uisongeditClearChanged (manage->mmsongedit, UISONGEDIT_ALL);
  uisongeditEditAllSetFields (manage->mmsongedit, UISONGEDIT_EDITALL_OFF);
  manage->ineditall = false;

  return UICB_CONT;
}

static void
manageReloadSongData (manageui_t *manage)
{
  song_t    *song;

  logProcBegin ();
  song = dbGetByIdx (manage->musicdb, manage->songeditdbidx);
  if (song == NULL) {
    return;
  }
  manageSetBPMCounter (manage, song);
  if (manage->mmcurrtab == MANAGE_TAB_SONGEDIT) {
    uisongeditLoadData (manage->mmsongedit, song,
        manage->songeditdbidx, UISONGEDIT_ALL);
  }
  if (manage->mmcurrtab == MANAGE_TAB_AUDIOID) {
    manageAudioIdLoad (manage->manageaudioid, song, manage->songeditdbidx);
  }
  manageSetEditMenuItems (manage);
  logProcEnd ("");
}

static void
manageNewSelectionMoveCheck (manageui_t *manage, dbidx_t dbidx)
{
  /* next/previous processing */
  if (manage->maincurrtab == MANAGE_TAB_MAIN_MM &&
      (manage->mmcurrtab == MANAGE_TAB_SONGEDIT ||
      manage->mmcurrtab == MANAGE_TAB_AUDIOID)) {
    manage->songeditdbidx = dbidx;
    manageReloadSongData (manage);
  }
}

static void
manageSetSongEditDBIdx (manageui_t *manage, int mainlasttabsel, int mmlasttabsel)
{
  logProcBegin ();
  if (mainlasttabsel == MANAGE_TAB_MAIN_SL &&
      manage->slcurrtab == MANAGE_TAB_SONGLIST) {
    manage->songeditdbidx = manage->songlistdbidx;
    if (manage->lasttabsel == MANAGE_TAB_SL_SONGSEL) {
      manage->songeditdbidx = manage->seldbidx;
    }
  }
  if (mainlasttabsel == MANAGE_TAB_MAIN_SL &&
      manage->slcurrtab == MANAGE_TAB_SL_SONGSEL) {
    manage->songeditdbidx = manage->seldbidx;
  }
  if (mainlasttabsel == MANAGE_TAB_MAIN_MM &&
      mmlasttabsel == MANAGE_TAB_MM) {
    if (uisfPlaylistInUse (manage->uisongfilter)) {
      manage->songeditdbidx = manage->songlistdbidx;
    } else {
      manage->songeditdbidx = manage->seldbidx;
    }
  }
  logProcEnd ("");
}

/* itunes */

static bool
managePlaylistImportiTunes (void *udata)
{
  manageui_t  *manage = udata;
  char        tbuff [MAXPATHLEN];

  if (manage->importitunesactive) {
    return UICB_STOP;
  }

  manage->importitunesactive = true;
  uiLabelSetText (manage->minfo.errorMsg, "");
  uiLabelSetText (manage->minfo.statusMsg, "");
  if (! itunesConfigured ()) {
    /* CONTEXT: manage ui: status message: itunes is not configured */
    snprintf (tbuff, sizeof (tbuff), _("%s is not configured."), ITUNES_NAME);
    uiLabelSetText (manage->minfo.errorMsg, tbuff);
    return UICB_CONT;
  }

  logProcBegin ();
  logMsg (LOG_DBG, LOG_ACTIONS, "= action: import itunes");
  manage->impitunesstate = BDJ4_STATE_START;

  logProcEnd ("");
  return UICB_CONT;
}

static void
manageiTunesCreateDialog (manageui_t *manage)
{
  uiwcont_t   *vbox;
  uiwcont_t   *hbox;
  uiwcont_t   *uiwidgetp;
  char        tbuff [50];

  logProcBegin ();
  if (manage->wcont [MANAGE_W_ITUNES_SEL_DIALOG] != NULL) {
    logProcEnd ("already");
    return;
  }

  /* CONTEXT: import from itunes: title for the dialog */
  snprintf (tbuff, sizeof (tbuff), _("Import from %s"), ITUNES_NAME);
  manage->wcont [MANAGE_W_ITUNES_SEL_DIALOG] = uiCreateDialog (manage->minfo.window,
      manage->callbacks [MANAGE_CB_ITUNES_DIALOG],
      tbuff,
      /* CONTEXT: import from itunes: closes the dialog */
      _("Close"),
      RESPONSE_CLOSE,
      /* CONTEXT: import from itunes: import the selected itunes playlist */
      _("Import"),
      RESPONSE_APPLY,
      NULL
      );

  vbox = uiCreateVertBox ();
  uiWidgetSetAllMargins (vbox, 4);
  uiDialogPackInDialog (manage->wcont [MANAGE_W_ITUNES_SEL_DIALOG], vbox);

  hbox = uiCreateHorizBox ();
  uiBoxPackStart (vbox, hbox);

  /* CONTEXT: import from itunes: select the itunes playlist to use (iTunes Playlist) */
  snprintf (tbuff, sizeof (tbuff), _("%s Playlist"), ITUNES_NAME);
  uiwidgetp = uiCreateColonLabel (tbuff);
  uiBoxPackStart (hbox, uiwidgetp);
  uiwcontFree (uiwidgetp);

  /* returns the button */
  manageiTunesDialogCreateList (manage);
  manage->itunesdd = uiddCreate ("mui-itunes-sel",
      manage->wcont [MANAGE_W_ITUNES_SEL_DIALOG], hbox, DD_PACK_START,
      manage->itunesddlist, DD_LIST_TYPE_STR,
      "", DD_REPLACE_TITLE, NULL);

  uiwcontFree (hbox);
  hbox = uiCreateHorizBox ();
  uiBoxPackStart (vbox, hbox);

  uiwcontFree (vbox);
  uiwcontFree (hbox);

  logProcEnd ("");
}

static void
manageiTunesDialogCreateList (manageui_t *manage)
{
  const char  *skey;
  ilist_t     *pllist;
  ilistidx_t  idx;

  logProcBegin ();

  pllist = ilistAlloc ("itunes-pl-sel", LIST_ORDERED);

  idx = 0;
  itunesStartIteratePlaylists (manage->itunes);
  while ((skey = itunesIteratePlaylists (manage->itunes)) != NULL) {
    ilistSetStr (pllist, idx, DD_LIST_DISP, skey);
    ilistSetStr (pllist, idx, DD_LIST_KEY_STR, skey);
    ++idx;
  }
  manage->itunesddlist = pllist;
  logProcEnd ("");
}

static bool
manageiTunesDialogResponseHandler (void *udata, int32_t responseid)
{
  manageui_t  *manage = udata;

  logProcBegin ();

  switch (responseid) {
    case RESPONSE_DELETE_WIN: {
      logMsg (LOG_DBG, LOG_ACTIONS, "= action: itunes: del window");
      uiwcontFree (manage->wcont [MANAGE_W_ITUNES_SEL_DIALOG]);
      manage->wcont [MANAGE_W_ITUNES_SEL_DIALOG] = NULL;
      manage->importitunesactive = false;
      break;
    }
    case RESPONSE_CLOSE: {
      logMsg (LOG_DBG, LOG_ACTIONS, "= action: itunes: close window");
      uiWidgetHide (manage->wcont [MANAGE_W_ITUNES_SEL_DIALOG]);
      manage->importitunesactive = false;
      break;
    }
    case RESPONSE_APPLY: {
      const char  *plname;
      nlist_t     *ids;
      nlistidx_t  iteridx;
      nlistidx_t  ituneskey;
      nlist_t     *idata;
      const char  *songfn;
      song_t      *song;
      dbidx_t     dbidx;
      char        tbuff [200];

      logMsg (LOG_DBG, LOG_ACTIONS, "= action: itunes: import");
      plname = uiddGetSelectionStr (manage->itunesdd);
      ids = itunesGetPlaylistData (manage->itunes, plname);
      snprintf (tbuff, sizeof (tbuff), "%d", manage->musicqManageIdx);
      connSendMessage (manage->conn, ROUTE_MAIN, MSG_QUEUE_CLEAR, tbuff);

      nlistStartIterator (ids, &iteridx);
      while ((ituneskey = nlistIterateKey (ids, &iteridx)) >= 0) {
        idata = itunesGetSongData (manage->itunes, ituneskey);
        songfn = nlistGetStr (idata, TAG_URI);
        song = dbGetByName (manage->musicdb, songfn);
        if (song != NULL) {
          dbidx = songGetNum (song, TAG_DBIDX);
          snprintf (tbuff, sizeof (tbuff), "%d%c%d%c%" PRId32,
              manage->musicqManageIdx, MSG_ARGS_RS, QUEUE_LOC_LAST, MSG_ARGS_RS, dbidx);
          connSendMessage (manage->conn, ROUTE_MAIN, MSG_MUSICQ_INSERT, tbuff);
        } else {
          logMsg (LOG_DBG, LOG_INFO, "itunes import: song not found %s", songfn);
        }
      }

      manageSetSonglistName (manage, plname);
      uiWidgetHide (manage->wcont [MANAGE_W_ITUNES_SEL_DIALOG]);
      manage->importitunesactive = false;
      break;
    }
  }

  logProcEnd ("");
  return UICB_CONT;
}

/* music manager */

void
manageBuildUIMusicManager (manageui_t *manage)
{
  uiwcont_t  *uip;
  uiwcont_t  *uiwidgetp;
  uiwcont_t  *vbox;

  logProcBegin ();
  /* music manager */
  vbox = uiCreateVertBox ();
  uiWidgetSetAllMargins (vbox, 2);
  /* CONTEXT: managementui: name of music manager notebook tab */
  uiwidgetp = uiCreateLabel (_("Music Manager"));
  uiNotebookAppendPage (manage->wcont [MANAGE_W_MAIN_NB], vbox, uiwidgetp);
  uinbutilIDAdd (manage->nbtabid [MANAGE_NB_MAIN], MANAGE_TAB_MAIN_MM);
  uiwcontFree (uiwidgetp);

  /* music manager: player */
  uiwidgetp = uiplayerBuildUI (manage->mmplayer);
  uiBoxPackStart (vbox, uiwidgetp);

  manage->wcont [MANAGE_W_MM_NB] = uiCreateNotebook ();
  uiBoxPackStartExpand (vbox, manage->wcont [MANAGE_W_MM_NB]);

  /* music manager: song selection tab*/
  uip = uisongselBuildUI (manage->mmsongsel, manage->minfo.window);
  uiWidgetExpandHoriz (uiwidgetp);
  /* CONTEXT: managementui: name of song selection notebook tab */
  uiwidgetp = uiCreateLabel (_("Music Manager"));
  uiNotebookAppendPage (manage->wcont [MANAGE_W_MM_NB], uip, uiwidgetp);
  uinbutilIDAdd (manage->nbtabid [MANAGE_NB_MM], MANAGE_TAB_MM);
  uiwcontFree (uiwidgetp);

  /* music manager: song editor tab */

  manage->uict = uicopytagsInit (manage->minfo.window, manage->minfo.options);
  manage->uiaa = uiaaInit (manage->minfo.window, manage->minfo.options);
  manage->callbacks [MANAGE_CB_APPLY_ADJ] = callbackInitI (
      manageApplyAdjCallback, manage);
  uiaaSetResponseCallback (manage->uiaa, manage->callbacks [MANAGE_CB_APPLY_ADJ]);

  uip = uisongeditBuildUI (manage->mmsongsel, manage->mmsongedit, manage->minfo.window, manage->minfo.errorMsg);
  /* CONTEXT: managementui: name of song editor notebook tab */
  uiwidgetp = uiCreateLabel (_("Song Editor"));
  uiNotebookAppendPage (manage->wcont [MANAGE_W_MM_NB], uip, uiwidgetp);
  uinbutilIDAdd (manage->nbtabid [MANAGE_NB_MM], MANAGE_TAB_SONGEDIT);
  uiwcontFree (uiwidgetp);

  /* music manager: audio identification tab */

  manage->manageaudioid = manageAudioIdAlloc (&manage->minfo);
  manageAudioIdSetSaveCallback (manage->manageaudioid, manage->callbacks [MANAGE_CB_SAVE]);

  uip = manageAudioIdBuildUI (manage->manageaudioid, manage->mmsongsel);
  /* CONTEXT: managementui: name of audio identification notebook tab */
  uiwidgetp = uiCreateLabel (_("Audio ID"));
  uiNotebookAppendPage (manage->wcont [MANAGE_W_MM_NB], uip, uiwidgetp);
  uinbutilIDAdd (manage->nbtabid [MANAGE_NB_MM], MANAGE_TAB_AUDIOID);
  uiwcontFree (uiwidgetp);


  manage->callbacks [MANAGE_CB_MM_NB] = callbackInitI (
      manageSwitchPageMM, manage);
  uiNotebookSetCallback (manage->wcont [MANAGE_W_MM_NB], manage->callbacks [MANAGE_CB_MM_NB]);

  uiwcontFree (vbox);

  logProcEnd ("");
}

void
manageMusicManagerMenu (manageui_t *manage)
{
  uiwcont_t  *menu = NULL;
  uiwcont_t  *menuitem = NULL;

  logProcBegin ();
  if (uiMenuIsInitialized (manage->wcont [MANAGE_W_MENU_MM])) {
    uiMenuDisplay (manage->wcont [MANAGE_W_MENU_MM]);
    manage->currmenu = manage->wcont [MANAGE_W_MENU_MM];
    return;
  }

  menuitem = uiMenuAddMainItem (manage->wcont [MANAGE_W_MENUBAR],
      /* CONTEXT: managementui: menu selection: actions for music manager */
      manage->wcont [MANAGE_W_MENU_MM], _("Actions"));
  menu = uiCreateSubMenu (menuitem);
  uiwcontFree (menuitem);

  manageSetMenuCallback (manage, MANAGE_MENU_CB_MM_SET_MARK,
      manageSameSongSetMark);
  /* CONTEXT: managementui: menu selection: music manager: set same-song mark */
  menuitem = uiMenuCreateItem (menu, _("Mark as Same Song"),
      manage->callbacks [MANAGE_MENU_CB_MM_SET_MARK]);
  uiwcontFree (menuitem);

  manageSetMenuCallback (manage, MANAGE_MENU_CB_MM_CLEAR_MARK,
      manageSameSongClearMark);
  /* CONTEXT: managementui: menu selection: music manager: clear same-song mark */
  menuitem = uiMenuCreateItem (menu, _("Clear Same Song Mark"),
      manage->callbacks [MANAGE_MENU_CB_MM_CLEAR_MARK]);
  uiwcontFree (menuitem);

  uiMenuAddSeparator (menu);

  manageSetMenuCallback (manage, MANAGE_MENU_CB_MM_REMOVE_SONG,
      manageMarkSongRemoved);
  /* CONTEXT: managementui: menu selection: music manager: remove song */
  menuitem = uiMenuCreateItem (menu, _("Remove Song"),
      manage->callbacks [MANAGE_MENU_CB_MM_REMOVE_SONG]);
  uiwcontFree (menuitem);

  manageSetMenuCallback (manage, MANAGE_MENU_CB_MM_UNDO_REMOVE,
      manageUndoRemove);
  /* CONTEXT: managementui: menu selection: music manager: undo song removal */
  menuitem = uiMenuCreateItem (menu, _("Undo Song Removal"),
      manage->callbacks [MANAGE_MENU_CB_MM_UNDO_REMOVE]);
  uiWidgetSetState (menuitem, UIWIDGET_DISABLE);
  manage->wcont [MANAGE_W_MENUITEM_UNDO_REMOVE] = menuitem;

  uiMenuSetInitialized (manage->wcont [MANAGE_W_MENU_MM]);
  uiwcontFree (menu);

  uiMenuDisplay (manage->wcont [MANAGE_W_MENU_MM]);
  manage->currmenu = manage->wcont [MANAGE_W_MENU_MM];

  logProcEnd ("");
}

/* song list */

static void
manageSonglistMenu (manageui_t *manage)
{
  char        tbuff [200];
  uiwcont_t   *menu;
  uiwcont_t   *menuitem;

  logProcBegin ();
  if (uiMenuIsInitialized (manage->wcont [MANAGE_W_MENU_SL])) {
    uiMenuDisplay (manage->wcont [MANAGE_W_MENU_SL]);
    manage->currmenu = manage->wcont [MANAGE_W_MENU_SL];
    logProcEnd ("already");
    return;
  }

  /* edit */
  menuitem = uiMenuAddMainItem (manage->wcont [MANAGE_W_MENUBAR],
      /* CONTEXT: managementui: menu selection: song list: edit menu */
      manage->wcont [MANAGE_W_MENU_SL], _("Edit"));
  menu = uiCreateSubMenu (menuitem);
  uiwcontFree (menuitem);

  manageSetMenuCallback (manage, MANAGE_MENU_CB_SL_LOAD, manageSonglistLoad);
  /* CONTEXT: managementui: menu selection: song list: edit menu: load */
  menuitem = uiMenuCreateItem (menu, _("Load"),
      manage->callbacks [MANAGE_MENU_CB_SL_LOAD]);
  uiwcontFree (menuitem);

  manageSetMenuCallback (manage, MANAGE_MENU_CB_SL_NEW, manageSonglistNew);
  /* CONTEXT: managementui: menu selection: song list: edit menu: start new song list */
  menuitem = uiMenuCreateItem (menu, _("Start New Song List"),
      manage->callbacks [MANAGE_MENU_CB_SL_NEW]);
  uiwcontFree (menuitem);

  manageSetMenuCallback (manage, MANAGE_MENU_CB_SL_COPY, manageSonglistCopy);
  /* CONTEXT: managementui: menu selection: song list: edit menu: create copy */
  menuitem = uiMenuCreateItem (menu, _("Create Copy"),
      manage->callbacks [MANAGE_MENU_CB_SL_COPY]);
  uiwcontFree (menuitem);

  manageSetMenuCallback (manage, MANAGE_MENU_CB_SL_DELETE, manageSonglistDelete);
  /* CONTEXT: managementui: menu selection: song list: edit menu: delete song list */
  menuitem = uiMenuCreateItem (menu, _("Delete"),
      manage->callbacks [MANAGE_MENU_CB_SL_DELETE]);
  uiwcontFree (menuitem);

  /* actions */
  uiwcontFree (menu);
  menuitem = uiMenuAddMainItem (manage->wcont [MANAGE_W_MENUBAR],
      /* CONTEXT: managementui: menu selection: actions for song list */
      manage->wcont [MANAGE_W_MENU_SL], _("Actions"));
  menu = uiCreateSubMenu (menuitem);
  uiwcontFree (menuitem);

  manageSetMenuCallback (manage, MANAGE_MENU_CB_SL_MIX, manageSonglistMix);
  /* CONTEXT: managementui: menu selection: song list: actions menu: rearrange the songs and create a new mix */
  menuitem = uiMenuCreateItem (menu, _("Mix"),
      manage->callbacks [MANAGE_MENU_CB_SL_MIX]);
  uiwcontFree (menuitem);

  manageSetMenuCallback (manage, MANAGE_MENU_CB_SL_SWAP, manageSonglistSwap);
  /* CONTEXT: managementui: menu selection: song list: actions menu: swap two songs */
  menuitem = uiMenuCreateItem (menu, _("Swap"),
      manage->callbacks [MANAGE_MENU_CB_SL_SWAP]);
  uiwcontFree (menuitem);

  manageSetMenuCallback (manage, MANAGE_MENU_CB_SL_TRUNCATE,
      manageSonglistTruncate);
  /* CONTEXT: managementui: menu selection: song list: actions menu: truncate the song list */
  menuitem = uiMenuCreateItem (menu, _("Truncate"),
      manage->callbacks [MANAGE_MENU_CB_SL_TRUNCATE]);
  uiwcontFree (menuitem);

  manageSetMenuCallback (manage, MANAGE_MENU_CB_SL_MK_FROM_PL,
      manageSonglistCreateFromPlaylist);
  /* CONTEXT: managementui: menu selection: song list: actions menu: create a song list from a playlist */
  menuitem = uiMenuCreateItem (menu, _("Create from Playlist"),
      manage->callbacks [MANAGE_MENU_CB_SL_MK_FROM_PL]);
  uiwcontFree (menuitem);

  /* export */
  uiwcontFree (menu);
  menuitem = uiMenuAddMainItem (manage->wcont [MANAGE_W_MENUBAR],
      /* CONTEXT: managementui: menu selection: export actions for song list */
      manage->wcont [MANAGE_W_MENU_SL], _("Export"));
  menu = uiCreateSubMenu (menuitem);
  uiwcontFree (menuitem);

  manageSetMenuCallback (manage, MANAGE_MENU_CB_SL_EXPORT,
      managePlaylistExport);
  /* CONTEXT: managementui: menu selection: song list: export */
  menuitem = uiMenuCreateItem (menu, _("Export Playlist"),
      manage->callbacks [MANAGE_MENU_CB_SL_EXPORT]);
  uiwcontFree (menuitem);

  manageSetMenuCallback (manage, MANAGE_MENU_CB_SL_BDJ4_EXP,
      managePlaylistExportBDJ4);
  /* CONTEXT: managementui: menu selection: song list: export: export for ballroomdj */
  snprintf (tbuff, sizeof (tbuff), _("Export for %s"), BDJ4_NAME);
  menuitem = uiMenuCreateItem (menu, tbuff,
      manage->callbacks [MANAGE_MENU_CB_SL_BDJ4_EXP]);
  uiwcontFree (menuitem);

  /* import */
  uiwcontFree (menu);
  menuitem = uiMenuAddMainItem (manage->wcont [MANAGE_W_MENUBAR],
      /* CONTEXT: managementui: menu selection: import actions for song list */
      manage->wcont [MANAGE_W_MENU_SL], _("Import"));
  menu = uiCreateSubMenu (menuitem);
  uiwcontFree (menuitem);

  manageSetMenuCallback (manage, MANAGE_MENU_CB_SL_IMPORT,
      managePlaylistImport);
  /* CONTEXT: managementui: menu selection: song list: import */
  menuitem = uiMenuCreateItem (menu, _("Import Playlist"),
      manage->callbacks [MANAGE_MENU_CB_SL_IMPORT]);
  uiwcontFree (menuitem);

  manageSetMenuCallback (manage, MANAGE_MENU_CB_SL_BDJ4_IMP,
      managePlaylistImportBDJ4);
  /* CONTEXT: managementui: menu selection: song list: import: import from ballroomdj */
  snprintf (tbuff, sizeof (tbuff), _("Import from %s"), BDJ4_NAME);
  menuitem = uiMenuCreateItem (menu, tbuff,
      manage->callbacks [MANAGE_MENU_CB_SL_BDJ4_IMP]);
  uiwcontFree (menuitem);

  manageSetMenuCallback (manage, MANAGE_MENU_CB_SL_ITUNES_IMP,
      managePlaylistImportiTunes);
  /* CONTEXT: managementui: menu selection: song list: import: import from itunes */
  snprintf (tbuff, sizeof (tbuff), _("Import from %s"), ITUNES_NAME);
  menuitem = uiMenuCreateItem (menu, tbuff,
      manage->callbacks [MANAGE_MENU_CB_SL_ITUNES_IMP]);
  uiwcontFree (menuitem);

  /* options */
  uiwcontFree (menu);
  menuitem = uiMenuAddMainItem (manage->wcont [MANAGE_W_MENUBAR],
      /* CONTEXT: managementui: menu selection: song list: options menu */
      manage->wcont [MANAGE_W_MENU_SL], _("Options"));
  menu = uiCreateSubMenu (menuitem);
  uiwcontFree (menuitem);

  manageSetMenuCallback (manage, MANAGE_MENU_CB_SL_SBS_EDIT,
      manageToggleSBSSonglist);
  /* CONTEXT: managementui: menu checkbox: side-by-side view (suggestion: combined view) */
  menuitem = uiMenuCreateCheckbox (menu, _("Side-by-Side View"),
      manage->sbssonglist, manage->callbacks [MANAGE_MENU_CB_SL_SBS_EDIT]);
  uiwcontFree (menuitem);

  uiMenuSetInitialized (manage->wcont [MANAGE_W_MENU_SL]);

  uiMenuDisplay (manage->wcont [MANAGE_W_MENU_SL]);
  manage->currmenu = manage->wcont [MANAGE_W_MENU_SL];

  uiwcontFree (menu);

  logProcEnd ("");
}

static bool
manageSonglistLoad (void *udata)
{
  manageui_t  *manage = udata;

  logProcBegin ();
  logMsg (LOG_DBG, LOG_ACTIONS, "= action: load songlist");
  manageSonglistSave (manage);
  selectFileDialog (SELFILE_SONGLIST, manage->minfo.window, manage->minfo.options,
      manage->callbacks [MANAGE_CB_SL_SEL_FILE]);
  logProcEnd ("");
  return UICB_CONT;
}

static int32_t
manageSonglistLoadCB (void *udata, const char *fn)
{
  manageui_t  *manage = udata;

  manageSonglistLoadFile (manage, fn, MANAGE_STD);
  return 0;
}

static bool
manageSonglistCopy (void *udata)
{
  manageui_t  *manage = udata;
  char        *oname;
  char        newname [200];

  logProcBegin ();
  logMsg (LOG_DBG, LOG_ACTIONS, "= action: copy songlist");
  manageSonglistSave (manage);

  oname = uimusicqGetSonglistName (manage->currmusicq);

  /* CONTEXT: managementui: the new name after 'create copy' (e.g. "Copy of DJ-2022-04") */
  snprintf (newname, sizeof (newname), _("Copy of %s"), oname);
  if (manageCreatePlaylistCopy (manage->minfo.errorMsg, oname, newname)) {
    manageSetSonglistName (manage, newname);
    manageLoadPlaylistCB (manage, newname);
    manage->slbackupcreated = false;
  }
  mdfree (oname);
  logProcEnd ("");
  return UICB_CONT;
}

static bool
manageSonglistNew (void *udata)
{
  manageui_t  *manage = udata;

  logProcBegin ();
  logMsg (LOG_DBG, LOG_ACTIONS, "= action: new songlist");
  manageSonglistSave (manage);

  /* CONTEXT: managementui: song list: default name for a new song list */
  manageSetSonglistName (manage, _("New Song List"));
  manage->slbackupcreated = false;
  uimusicqSetSelectionFirst (manage->currmusicq, manage->musicqManageIdx);
  uimusicqTruncateQueueCallback (manage->currmusicq);
  manageNewPlaylistCB (manage);
  /* the music manager must be reset to use the song selection as */
  /* there are no songs selected */
  manageNewSelectionSongSel (manage, manage->seldbidx);
  logProcEnd ("");
  return UICB_CONT;
}

static bool
manageSonglistDelete (void *udata)
{
  manageui_t  *manage = udata;
  char        *oname;

  logProcBegin ();
  logMsg (LOG_DBG, LOG_ACTIONS, "= action: new songlist");
  oname = uimusicqGetSonglistName (manage->currmusicq);

  manageDeletePlaylist (manage->minfo.statusMsg, oname);
  /* no save */
  dataFree (manage->sloldname);
  manage->sloldname = NULL;
  manageSonglistNew (manage);
  mdfree (oname);
  logProcEnd ("");
  return UICB_CONT;
}

static bool
manageSonglistTruncate (void *udata)
{
  manageui_t  *manage = udata;

  logProcBegin ();
  logMsg (LOG_DBG, LOG_ACTIONS, "= action: truncate songlist");
  uimusicqTruncateQueueCallback (manage->currmusicq);
  logProcEnd ("");
  return UICB_CONT;
}

static bool
manageSonglistCreateFromPlaylist (void *udata)
{
  manageui_t  *manage = udata;
  int         x, y;

  if (manage->cfplactive) {
    return UICB_STOP;
  }

  manage->cfplactive = true;
  logProcBegin ();
  logMsg (LOG_DBG, LOG_ACTIONS, "= action: create from playlist");
  manageSonglistSave (manage);

  /* if there are no songs, preserve the song list name, as */
  /* the user may have typed in a new name before running create-from-pl */
  dataFree (manage->slpriorname);
  manage->slpriorname = NULL;
  if (uimusicqGetCount (manage->currmusicq) <= 0) {
    manage->slpriorname = uimusicqGetSonglistName (manage->currmusicq);
  }
  manageSongListCFPLCreateDialog (manage);

  uiDialogShow (manage->wcont [MANAGE_W_CFPL_DIALOG]);

  x = nlistGetNum (manage->minfo.options, MANAGE_CFPL_POSITION_X);
  y = nlistGetNum (manage->minfo.options, MANAGE_CFPL_POSITION_Y);
  uiWindowMove (manage->wcont [MANAGE_W_CFPL_DIALOG], x, y, -1);

  logProcEnd ("");
  return UICB_CONT;
}

static void
manageSongListCFPLCreateDialog (manageui_t *manage)
{
  uiwcont_t  *vbox;
  uiwcont_t  *hbox;
  uiwcont_t  *uiwidgetp;
  uiwcont_t  *szgrp;  // labels

  logProcBegin ();
  if (manage->wcont [MANAGE_W_CFPL_DIALOG] != NULL) {
    logProcEnd ("already");
    return;
  }

  szgrp = uiCreateSizeGroupHoriz ();

  manage->wcont [MANAGE_W_CFPL_DIALOG] = uiCreateDialog (manage->minfo.window,
      manage->callbacks [MANAGE_CB_CFPL_DIALOG],
      /* CONTEXT: create from playlist: title for the dialog */
      _("Create from Playlist"),
      /* CONTEXT: create from playlist: closes the dialog */
      _("Close"),
      RESPONSE_CLOSE,
      /* CONTEXT: create from playlist: creates the new songlist */
      _("Create"),
      RESPONSE_APPLY,
      NULL
      );

  vbox = uiCreateVertBox ();
  uiWidgetSetAllMargins (vbox, 4);
  uiDialogPackInDialog (manage->wcont [MANAGE_W_CFPL_DIALOG], vbox);

  hbox = uiCreateHorizBox ();
  uiBoxPackStart (vbox, hbox);

  /* CONTEXT: create from playlist: select the playlist to use */
  uiwidgetp = uiCreateColonLabel (_("Playlist"));
  uiBoxPackStart (hbox, uiwidgetp);
  uiSizeGroupAdd (szgrp, uiwidgetp);
  uiwcontFree (uiwidgetp);

  manage->cfpl = uiplaylistCreate (manage->wcont [MANAGE_W_CFPL_DIALOG],
      hbox, PL_LIST_AUTO_SEQ, NULL, UIPL_PACK_START, UIPL_FLAG_NONE);

  uiwcontFree (hbox);
  hbox = uiCreateHorizBox ();
  uiBoxPackStart (vbox, hbox);

  /* CONTEXT: create from playlist: set the maximum time for the song list */
  uiwidgetp = uiCreateColonLabel (_("Time Limit"));
  uiBoxPackStart (hbox, uiwidgetp);
  uiSizeGroupAdd (szgrp, uiwidgetp);
  uiwcontFree (uiwidgetp);

  /* FIX: no validation! */
  uiwidgetp = uiSpinboxTimeCreate (SB_TIME_BASIC, manage, "", NULL);
  uiSpinboxTimeSetValue (uiwidgetp, 3 * 60 * 1000);
  uiSpinboxSetRange (uiwidgetp, 0.0, 600000.0);
  uiBoxPackStart (hbox, uiwidgetp);
  manage->wcont [MANAGE_W_CFPL_TM_LIMIT] = uiwidgetp;

  uiwcontFree (vbox);
  uiwcontFree (hbox);
  uiwcontFree (szgrp);

  logProcEnd ("");
}

static bool
manageCFPLResponseHandler (void *udata, int32_t responseid)
{
  manageui_t  *manage = udata;
  int         x, y, ws;

  logProcBegin ();
  uiWindowGetPosition (manage->wcont [MANAGE_W_CFPL_DIALOG], &x, &y, &ws);
  nlistSetNum (manage->minfo.options, MANAGE_CFPL_POSITION_X, x);
  nlistSetNum (manage->minfo.options, MANAGE_CFPL_POSITION_Y, y);

  switch (responseid) {
    case RESPONSE_DELETE_WIN: {
      logMsg (LOG_DBG, LOG_ACTIONS, "= action: cfpl: del window");
      uiwcontFree (manage->wcont [MANAGE_W_CFPL_DIALOG]);
      manage->wcont [MANAGE_W_CFPL_DIALOG] = NULL;
      manage->cfplactive = false;
      break;
    }
    case RESPONSE_CLOSE: {
      logMsg (LOG_DBG, LOG_ACTIONS, "= action: cfpl: close window");
      uiWidgetHide (manage->wcont [MANAGE_W_CFPL_DIALOG]);
      manage->cfplactive = false;
      break;
    }
    case RESPONSE_APPLY: {
      manageCFPLCreate (manage);
      break;
    }
  }

  logProcEnd ("");
  return UICB_CONT;
}

static void
manageCFPLCreate (manageui_t *manage)
{
  const char  *fn;
  int32_t     stoptime;
  char        tbuff [40];

  logMsg (LOG_DBG, LOG_ACTIONS, "= action: cfpl: create");

  manage->musicqupdated = false;

  fn = uiplaylistGetKey (manage->cfpl);

  if (fn == NULL || ! *fn) {
    manage->cfplactive = false;
    return;
  }

  dataFree (manage->cfplfn);
  manage->cfplfn = mdstrdup (fn);
  stoptime = uiSpinboxTimeGetValue (manage->wcont [MANAGE_W_CFPL_TM_LIMIT]);
  /* convert from mm:ss to hh:mm */
  stoptime *= 60;
  /* adjust : add in the current hh:mm */
  stoptime += mstime () - mstimestartofday ();

  snprintf (tbuff, sizeof (tbuff), "%d", manage->musicqManageIdx);
  connSendMessage (manage->conn, ROUTE_MAIN, MSG_QUEUE_CLEAR, tbuff);

  /* overriding the stop time will set the stop time for the next */
  /* playlist that is loaded */
  snprintf (tbuff, sizeof (tbuff), "%" PRId32, stoptime);
  connSendMessage (manage->conn, ROUTE_MAIN,
      MSG_PL_OVERRIDE_STOP_TIME, tbuff);

  /* the edit mode must be false to allow the stop time to be applied */
  manage->editmode = EDIT_FALSE;
  /* re-use songlist-load-file to load the auto/seq playlist */
  manageSonglistLoadFile (manage, fn, MANAGE_CREATE);

  /* make sure no save happens with the playlist being used */
  dataFree (manage->sloldname);
  manage->sloldname = NULL;
  manage->editmode = EDIT_TRUE;
  if (manage->slpriorname != NULL) {
    manageSetSonglistName (manage, manage->slpriorname);
  } else {
    /* CONTEXT: managementui: song list: default name for a new song list */
    manageSetSonglistName (manage, _("New Song List"));
  }

  /* now tell main to clear the playlist queue so that the */
  /* automatic/sequenced playlist is no longer present */
  snprintf (tbuff, sizeof (tbuff), "%d", manage->musicqManageIdx);
  connSendMessage (manage->conn, ROUTE_MAIN, MSG_PL_CLEAR_QUEUE, tbuff);
  manage->slbackupcreated = false;

  uiWidgetHide (manage->wcont [MANAGE_W_CFPL_DIALOG]);

  manage->cfplpostprocess = true;
  manage->cfplactive = false;
}

static void
manageCFPLPostProcess (manageui_t *manage)
{
  playlist_t  *autopl;
  playlist_t  *pl;
  dance_t     *dances;
  ilistidx_t  diteridx;
  ilistidx_t  dkey;
  char        *tnm;

  tnm = uimusicqGetSonglistName (manage->currmusicq);
  manageSonglistSave (manage);

  /* copy the settings from the base playlist to the new song list */
  pl = playlistLoad (tnm, NULL);
  autopl = playlistLoad (manage->cfplfn, NULL);

  if (pl != NULL && autopl != NULL) {
    playlistSetConfigNum (pl, PLAYLIST_MAX_PLAY_TIME,
        playlistGetConfigNum (autopl, PLAYLIST_MAX_PLAY_TIME));
    playlistSetConfigNum (pl, PLAYLIST_STOP_TIME,
        playlistGetConfigNum (autopl, PLAYLIST_STOP_TIME));
    playlistSetConfigNum (pl, PLAYLIST_GAP,
        playlistGetConfigNum (autopl, PLAYLIST_GAP));
    playlistSetConfigNum (pl, PLAYLIST_ANNOUNCE,
        playlistGetConfigNum (autopl, PLAYLIST_ANNOUNCE));

    dances = bdjvarsdfGet (BDJVDF_DANCES);
    danceStartIterator (dances, &diteridx);
    while ((dkey = danceIterate (dances, &diteridx)) >= 0) {
      playlistSetDanceNum (pl, dkey, PLDANCE_MAXPLAYTIME,
          playlistGetDanceNum (autopl, dkey, PLDANCE_MAXPLAYTIME));
    }
    playlistSave (pl, tnm);
  }

  playlistFree (autopl);
  playlistFree (pl);

  /* update the playlist tab */
  managePlaylistLoadFile (manage->managepl, tnm, MANAGE_PRELOAD_FORCE);
  mdfree (tnm);

  manage->cfplpostprocess = false;
}

static bool
manageSonglistMix (void *udata)
{
  manageui_t  *manage = udata;
  char        tbuff [40];

  logProcBegin ();
  logMsg (LOG_DBG, LOG_ACTIONS, "= action: mix songlist");
  uiLabelSetText (manage->minfo.statusMsg, manage->minfo.pleasewaitmsg);
  snprintf (tbuff, sizeof (tbuff), "%d", manage->musicqManageIdx);
  connSendMessage (manage->conn, ROUTE_MAIN, MSG_QUEUE_MIX, tbuff);
  logProcEnd ("");
  return UICB_CONT;
}

static bool
manageSonglistSwap (void *udata)
{
  manageui_t  *manage = udata;

  logProcBegin ();
  logMsg (LOG_DBG, LOG_ACTIONS, "= action: songlist swap");
  uimusicqSwap (manage->currmusicq, manage->musicqManageIdx);
  logProcEnd ("");
  return UICB_CONT;
}

static void
manageSonglistLoadFile (void *udata, const char *fn, int preloadflag)
{
  manageui_t  *manage = udata;
  char        tbuff [200];

  logProcBegin ();
  if (manage->inload) {
    logProcEnd ("in-load");
    return;
  }

  if (preloadflag == MANAGE_CREATE) {
    if (! playlistExists (fn)) {
      logProcEnd ("no-playlist");
      return;
    }
  }
  if (preloadflag == MANAGE_STD || preloadflag == MANAGE_PRELOAD) {
    if (! songlistExists (fn)) {
      logProcEnd ("no-songlist");
      return;
    }
  }

  manage->inload = true;

  /* create-from-playlist already did a save */
  if (preloadflag == MANAGE_STD) {
    manageSonglistSave (manage);
  }

  /* ask the main player process to not send music queue updates */
  /* the selbypass flag cannot be used due to timing issues */
  snprintf (tbuff, sizeof (tbuff), "%d", manage->musicqManageIdx);
  connSendMessage (manage->conn, ROUTE_MAIN, MSG_MUSICQ_DATA_SUSPEND, tbuff);

  /* truncate from the first selection */
  uimusicqSetSelectionFirst (manage->currmusicq, manage->musicqManageIdx);
  uimusicqTruncateQueueCallback (manage->currmusicq);

  msgbuildQueuePlaylist (tbuff, sizeof (tbuff),
      manage->musicqManageIdx, fn, manage->editmode);
  connSendMessage (manage->conn, ROUTE_MAIN, MSG_QUEUE_PLAYLIST, tbuff);

  snprintf (tbuff, sizeof (tbuff), "%d", manage->musicqManageIdx);
  connSendMessage (manage->conn, ROUTE_MAIN, MSG_MUSICQ_DATA_RESUME, tbuff);

  strlcpy (tbuff, fn, sizeof (tbuff));
  /* CONTEXT: playlist: the name of the history song list */
  if (strcmp (fn, _("History")) == 0 ||
      strcmp (fn, "History") == 0) {
    snprintf (tbuff, sizeof (tbuff), _("Copy of %s"), fn);
  }

  manageSetSonglistName (manage, tbuff);
  if (preloadflag != MANAGE_PRELOAD) {
    manageLoadPlaylistCB (manage, fn);
  }
  manage->slbackupcreated = false;
  manage->inload = false;
  logProcEnd ("");
}

/* callback to load playlist upon songlist/sequence load */
static int32_t
manageLoadPlaylistCB (void *udata, const char *fn)
{
  manageui_t    *manage = udata;

  logMsg (LOG_DBG, LOG_INFO, "load playlist cb: %s", fn);
  managePlaylistLoadFile (manage->managepl, fn, MANAGE_PRELOAD);
  return UICB_CONT;
}

/* callback to reset playlist upon songlist/sequence new */
static bool
manageNewPlaylistCB (void *udata)
{
  manageui_t    *manage = udata;

  logMsg (LOG_DBG, LOG_INFO, "new playlist cb");
  managePlaylistNew (manage->managepl, MANAGE_PRELOAD);
  return UICB_CONT;
}

/* callback to load upon playlist load */
static int32_t
manageLoadSonglistSeqCB (void *udata, const char *fn)
{
  manageui_t    *manage = udata;

  logProcBegin ();
  /* the load will save any current song list */
  manageSonglistLoadFile (manage, fn, MANAGE_PRELOAD);
  manageSequenceLoadFile (manage->manageseq, fn, MANAGE_PRELOAD);
  logProcEnd ("");
  return UICB_CONT;
}

static bool
manageToggleSBSSonglist (void *udata)
{
  manageui_t  *manage = udata;
  uimusicq_t  *ouimusicq = NULL;
  uimusicq_t  *uimusicq = NULL;
  int         val;

  logProcBegin ();
  logMsg (LOG_DBG, LOG_ACTIONS, "= action: toggle side-by-side songlist");

  ouimusicq = manageGetCurrMusicQ (manage);

  val = nlistGetNum (manage->minfo.options, MANAGE_SBS_SONGLIST);
  val = ! val;
  nlistSetNum (manage->minfo.options, MANAGE_SBS_SONGLIST, val);
  manage->sbssonglist = val;
  if (manage->sbssonglist) {
    manage->currmusicq = manage->slsbsmusicq;
  } else {
    manage->currmusicq = manage->slmusicq;
  }

  uimusicq = manageGetCurrMusicQ (manage);

  if (manage->musicqManageIdx == MUSICQ_SL) {
    char    *name;

    uimusicqCopySelectList (ouimusicq, uimusicq);
    name = uimusicqGetSonglistName (ouimusicq);
    manageSetSonglistName (manage, name);
    mdfree (name);
  }

  manageSetSBSSonglist (manage);
  logProcEnd ("");
  return UICB_CONT;
}

/* sets up the tabs to display the appropriate musicq */
/* runs the load-musicq process to get the display correct */
static void
manageSetSBSSonglist (manageui_t *manage)
{
  logProcBegin ();

  if (manage->sbssonglist) {
    uiWidgetShow (manage->wcont [MANAGE_W_SL_SBS_MUSICQ_TAB]);
    uiWidgetHide (manage->wcont [MANAGE_W_SL_MUSICQ_TAB]);
    uiWidgetHide (manage->wcont [MANAGE_W_SONGSEL_TAB]);
    uiNotebookSetPage (manage->wcont [MANAGE_W_SONGLIST_NB], 0);
  } else {
    uiWidgetHide (manage->wcont [MANAGE_W_SL_SBS_MUSICQ_TAB]);
    uiWidgetShow (manage->wcont [MANAGE_W_SL_MUSICQ_TAB]);
    uiWidgetShow (manage->wcont [MANAGE_W_SONGSEL_TAB]);
    uiNotebookSetPage (manage->wcont [MANAGE_W_SONGLIST_NB], 1);
  }

  manageLoadMusicQueue (manage, manage->musicqManageIdx);
  logProcEnd ("");
}

static void
manageSetSonglistName (manageui_t *manage, const char *nm)
{
  dataFree (manage->sloldname);
  manage->sloldname = mdstrdup (nm);
  uimusicqSetSonglistName (manage->currmusicq, nm);
  logMsg (LOG_DBG, LOG_INFO, "song list name set: %s", nm);
}

static void
manageSonglistSave (manageui_t *manage)
{
  char        *name;
  char        nnm [MAXPATHLEN];
  bool        notvalid;

  logProcBegin ();
  if (manage == NULL) {
    logProcEnd ("null-manage");
    return;
  }
  if (manage->sloldname == NULL) {
    logProcEnd ("no-sl-old-name");
    return;
  }

  if (manage->currmusicq == NULL) {
    logProcEnd ("no-musicq");
    return;
  }

  if (uimusicqGetCount (manage->currmusicq) <= 0) {
    logProcEnd ("count <= 0");
    return;
  }

  name = uimusicqGetSonglistName (manage->currmusicq);
  notvalid = false;
  if (uimusicqSonglistNameIsNotValid (manage->currmusicq)) {
    mdfree (name);
    name = mdstrdup (manage->sloldname);
    uimusicqSetSonglistName (manage->currmusicq, manage->sloldname);
    notvalid = true;
  }

  /* the song list has been renamed */
  if (strcmp (manage->sloldname, name) != 0) {
    playlistRename (manage->sloldname, name);
    /* continue on so that renames are handled properly */
  }

  /* need the full name for backups */
  pathbldMakePath (nnm, sizeof (nnm),
      name, BDJ4_SONGLIST_EXT, PATHBLD_MP_DREL_DATA);
  if (! manage->slbackupcreated) {
    filemanipBackup (nnm, 1);
    manage->slbackupcreated = true;
  }

  manageSetSonglistName (manage, name);
  uimusicqSave (manage->musicdb, manage->musicqupdate [MUSICQ_SL], name);
  playlistCheckAndCreate (name, PLTYPE_SONGLIST);
  manageLoadPlaylistCB (manage, name);
  mdfree (name);

  if (notvalid) {
    /* set the message after the entry field has been reset */
    /* CONTEXT: Saving Song List: Error message for invalid song list name. */
    uiLabelSetText (manage->minfo.errorMsg, _("Invalid name. Using old name."));
  }

  logProcEnd ("");
}

<<<<<<< HEAD
static int
managePlayProcessSonglist (void *udata, long dbidx, int mqidx)
=======
static bool
managePlayProcessSonglist (void *udata, int32_t dbidx, int32_t mqidx)
>>>>>>> ea9ed3fb
{
  logMsg (LOG_DBG, LOG_ACTIONS, "= action: play from songlist");
  manageQueueProcess (udata, dbidx, mqidx, DISP_SEL_SONGLIST, MANAGE_PLAY);
  return UICB_CONT;
}

<<<<<<< HEAD
static int
managePlayProcessEasySonglist (void *udata, long dbidx, int mqidx)
=======
static bool
managePlayProcessSBSSonglist (void *udata, int32_t dbidx, int32_t mqidx)
>>>>>>> ea9ed3fb
{
  logMsg (LOG_DBG, LOG_ACTIONS, "= action: play from side-by-side songlist");
  manageQueueProcess (udata, dbidx, mqidx, DISP_SEL_SBS_SONGLIST, MANAGE_PLAY);
  return UICB_CONT;
}

<<<<<<< HEAD
static int
managePlayProcessMusicManager (void *udata, long dbidx, int mqidx)
=======
static bool
managePlayProcessMusicManager (void *udata, int32_t dbidx, int32_t mqidx)
>>>>>>> ea9ed3fb
{
  manageui_t  *manage = udata;

  logMsg (LOG_DBG, LOG_ACTIONS, "= action: play from mm");

  /* if using the song editor, the play button should play the song */
  /* being currently edited.  */
  /* if there is a multi-selection, uisongselui */
  /* will play the incorrect selection */
  if (manage->mmcurrtab == MANAGE_TAB_SONGEDIT) {
    dbidx = manage->songeditdbidx;
  }

  manageQueueProcess (manage, dbidx, mqidx, DISP_SEL_MM, MANAGE_PLAY);
  return UICB_CONT;
}

static bool
manageQueueProcessSonglist (void *udata, int32_t dbidx)
{
  logMsg (LOG_DBG, LOG_ACTIONS, "= action: queue to songlist");
  manageQueueProcess (udata, dbidx, MUSICQ_SL, DISP_SEL_SONGLIST, MANAGE_QUEUE);
  return UICB_CONT;
}

static bool
manageQueueProcessEasySonglist (void *udata, int32_t dbidx)
{
  logMsg (LOG_DBG, LOG_ACTIONS, "= action: queue to side-by-side songlist");
  manageQueueProcess (udata, dbidx, MUSICQ_SL, DISP_SEL_SBS_SONGLIST, MANAGE_QUEUE);
  return UICB_CONT;
}

static void
manageQueueProcess (void *udata, dbidx_t dbidx, int mqidx, int dispsel, int action)
{
  manageui_t  *manage = udata;
  char        tbuff [100];
  qidx_t      loc = QUEUE_LOC_LAST;
  uimusicq_t  *uimusicq = NULL;

  logProcBegin ();
  if (dispsel == DISP_SEL_SONGLIST) {
    uimusicq = manage->slmusicq;
  }
  if (dispsel == DISP_SEL_SBS_SONGLIST) {
    uimusicq = manage->slsbsmusicq;
  }

  if (action == MANAGE_QUEUE) {
    /* on a queue action, queue after the current selection */
    loc = uimusicqGetSelectLocation (uimusicq, mqidx);
    if (loc < 0) {
      loc = QUEUE_LOC_LAST;
    }
    if (! manage->musicqueueprocessflag) {
      /* the queue has not yet been processed, add 1 to the last location */
      loc = manage->lastinsertlocation + 1;
    }
  }

  if (action == MANAGE_QUEUE_LAST) {
    action = MANAGE_QUEUE;
    loc = QUEUE_LOC_LAST;
  }

  if (action == MANAGE_QUEUE) {
    manage->musicqueueprocessflag = false;
    manage->lastinsertlocation = loc;
    snprintf (tbuff, sizeof (tbuff), "%d%c%" PRId32 "%c%" PRId32, mqidx,
        MSG_ARGS_RS, loc, MSG_ARGS_RS, dbidx);
    connSendMessage (manage->conn, ROUTE_MAIN, MSG_MUSICQ_INSERT, tbuff);
  }

  if (action == MANAGE_PLAY) {
    char  tmp [40];

    snprintf (tmp, sizeof (tmp), "%d", mqidx);
    connSendMessage (manage->conn, ROUTE_MAIN, MSG_QUEUE_CLEAR, tmp);
    snprintf (tbuff, sizeof (tbuff), "%d%c%" PRId32 "%c%" PRId32, mqidx,
        MSG_ARGS_RS, QUEUE_LOC_LAST, MSG_ARGS_RS, dbidx);
    connSendMessage (manage->conn, ROUTE_MAIN, MSG_MUSICQ_INSERT, tbuff);
    /* and play the next song */
    connSendMessage (manage->conn, ROUTE_MAIN, MSG_CMD_NEXTSONG_PLAY, NULL);
  }
  logProcEnd ("");
}

static nlistidx_t
manageLoadMusicQueue (manageui_t *manage, int mqidx)
{
  nlistidx_t    newcount = 0;

  uimusicqProcessMusicQueueData (manage->currmusicq, mqidx);
  newcount = uimusicqGetCount (manage->currmusicq);
  return newcount;
}

/* export and import (m3u, xspf, jspf) */

static bool
managePlaylistExport (void *udata)
{
  manageui_t  *manage = udata;
  char        *slname;

  if (manage->exportactive) {
    return UICB_STOP;
  }

  logProcBegin ();
  manage->exportactive = true;
  logMsg (LOG_DBG, LOG_ACTIONS, "= action: export");

  manageSonglistSave (manage);

  slname = uimusicqGetSonglistName (manage->currmusicq);
  uiexpplDialog (manage->uiexppl, slname);
  mdfree (slname);

  manage->exportactive = false;
  logProcEnd ("");
  return UICB_CONT;
}

static bool
managePlaylistImport (void *udata)
{
  manageui_t  *manage = udata;
  char        nplname [200];
  char        tbuff [MAXPATHLEN];
  uiselect_t  *selectdata;
  char        *fn;

  if (manage->importactive) {
    return UICB_STOP;
  }

  manage->importactive = true;
  logProcBegin ();
  logMsg (LOG_DBG, LOG_ACTIONS, "= action: import");

  manageSonglistSave (manage);
  manageSonglistNew (manage);

  /* CONTEXT: managementui: song list: default name for a new song list */
  manageSetSonglistName (manage, _("New Song List"));
  strlcpy (nplname, manage->sloldname, sizeof (nplname));

  selectdata = uiSelectInit (manage->minfo.window,
      /* CONTEXT: managementui: song list import: title of dialog */
      _("Import Playlist"), sysvarsGetStr (SV_BDJ4_DIR_DATATOP), NULL,
      /* CONTEXT: managementui: song list import: name of file import type */
      _("Playlists"), "audio/x-mpegurl|application/xspf+xml|*.jspf");

  fn = uiSelectFileDialog (selectdata);

  if (fn == NULL) {
    mdfree (selectdata);
    manage->importactive = false;
    return UICB_CONT;
  }

  {
    nlist_t     *list = NULL;
    int         mqidx;
    dbidx_t     dbidx;
    nlistidx_t  iteridx;
    int         len;
    pathinfo_t  *pi;

    pi = pathInfo (fn);
    len = pi->blen + 1 > sizeof (nplname) ? sizeof (nplname) : pi->blen + 1;
    strlcpy (nplname, pi->basename, len);

    if (pathInfoExtCheck (pi, ".m3u") || pathInfoExtCheck (pi, ".m3u8")) {
      list = m3uImport (manage->musicdb, fn, nplname, sizeof (nplname));
    }
    if (pathInfoExtCheck (pi, ".xspf")) {
      list = xspfImport (manage->musicdb, fn, nplname, sizeof (nplname));
    }
    if (pathInfoExtCheck (pi, ".jspf")) {
      list = jspfImport (manage->musicdb, fn, nplname, sizeof (nplname));
    }

    pathInfoFree (pi);

    pathbldMakePath (tbuff, sizeof (tbuff),
        nplname, BDJ4_SONGLIST_EXT, PATHBLD_MP_DREL_DATA);
    if (! fileopFileExists (tbuff)) {
      manageSetSonglistName (manage, nplname);
    }

    mqidx = manage->musicqManageIdx;

    /* clear the entire queue */
    uimusicqTruncateQueueCallback (manage->currmusicq);

    if (list != NULL && nlistGetCount (list) > 0) {
      nlistStartIterator (list, &iteridx);
      while ((dbidx = nlistIterateKey (list, &iteridx)) >= 0) {
        manageQueueProcess (manage, dbidx, mqidx,
            DISP_SEL_SONGLIST, MANAGE_QUEUE_LAST);
      }
    }

    nlistFree (list);
    mdfree (fn);
  }
  mdfree (selectdata);

  manageLoadPlaylistCB (manage, nplname);
  manage->importactive = false;
  logProcEnd ("");
  return UICB_CONT;
}


/* export/import bdj4 */

static bool
managePlaylistExportBDJ4 (void *udata)
{
  manageui_t  *manage = udata;

  if (manage->exportbdj4active) {
    return UICB_STOP;
  }

  manage->exportbdj4active = true;
  logProcBegin ();
  logMsg (LOG_DBG, LOG_ACTIONS, "= action: export bdj4");

  manageSonglistSave (manage);

  uieibdj4Dialog (manage->uieibdj4, UIEIBDJ4_EXPORT);

  manage->exportbdj4active = false;
  logProcEnd ("");
  return UICB_CONT;
}

static bool
managePlaylistImportBDJ4 (void *udata)
{
  manageui_t  *manage = udata;

  if (manage->importbdj4active) {
    return UICB_STOP;
  }

  manage->importbdj4active = true;
  logProcBegin ();
  logMsg (LOG_DBG, LOG_ACTIONS, "= action: import bdj4");

  manageSonglistSave (manage);

  uieibdj4Dialog (manage->uieibdj4, UIEIBDJ4_IMPORT);

  manage->importbdj4active = false;
  logProcEnd ("");
  return UICB_CONT;
}

static bool
managePlaylistExportRespHandler (void *udata, const char *fname, int type)
{
  manageui_t  *manage = udata;
  char        *slname;

  slname = uimusicqGetSonglistName (manage->currmusicq);
  uimusicqExport (manage->currmusicq, manage->musicqupdate [MUSICQ_SL],
      fname, slname, type);
  mdfree (slname);

  return UICB_CONT;
}

static bool
manageExportBDJ4ResponseHandler (void *udata)
{
  manageui_t  *manage = udata;
  char        *slname;
  char        *dir = NULL;
  nlist_t     *dbidxlist;

  slname = uimusicqGetSonglistName (manage->currmusicq);
  dbidxlist = uimusicqGetDBIdxList (manage->musicqupdate [MUSICQ_SL]);

  dir = uieibdj4GetDir (manage->uieibdj4);
  nlistSetStr (manage->minfo.options, MANAGE_EXP_BDJ4_DIR, dir);

  pathNormalizePath (dir, strlen (dir));
  eibdj4Free (manage->eibdj4);
  manage->eibdj4 = eibdj4Init (manage->musicdb, dir, EIBDJ4_EXPORT);
  dataFree (dir);

  eibdj4SetPlaylist (manage->eibdj4, slname);
  eibdj4SetDBIdxList (manage->eibdj4, dbidxlist);

  manage->expimpbdj4state = BDJ4_STATE_PROCESS;
  mstimeset (&manage->eibdj4ChkTime, 200);

  mdfree (slname);
  return UICB_CONT;
}

static bool
manageImportBDJ4ResponseHandler (void *udata)
{
  manageui_t  *manage = udata;
  char        *dir = NULL;
  const char  *plname = NULL;
  const char  *newname = NULL;

  dir = uieibdj4GetDir (manage->uieibdj4);
  nlistSetStr (manage->minfo.options, MANAGE_IMP_BDJ4_DIR, dir);
  plname = uieibdj4GetPlaylist (manage->uieibdj4);
  newname = uieibdj4GetNewName (manage->uieibdj4);

  pathNormalizePath (dir, strlen (dir));
  eibdj4Free (manage->eibdj4);
  manage->eibdj4 = eibdj4Init (manage->musicdb, dir, EIBDJ4_IMPORT);
  dataFree (dir);

  eibdj4SetPlaylist (manage->eibdj4, plname);
  eibdj4SetNewName (manage->eibdj4, newname);

  manage->expimpbdj4state = BDJ4_STATE_PROCESS;
  mstimeset (&manage->eibdj4ChkTime, 500);

  return UICB_CONT;
}

/* general */

static bool
manageSwitchPageMain (void *udata, int32_t pagenum)
{
  manageui_t  *manage = udata;

  manageSwitchPage (manage, pagenum, MANAGE_NB_MAIN);
  return UICB_CONT;
}

static bool
manageSwitchPageSonglist (void *udata, int32_t pagenum)
{
  manageui_t  *manage = udata;

  manageSwitchPage (manage, pagenum, MANAGE_NB_SONGLIST);
  return UICB_CONT;
}

static bool
manageSwitchPageMM (void *udata, int32_t pagenum)
{
  manageui_t  *manage = udata;

  manageSwitchPage (manage, pagenum, MANAGE_NB_MM);
  return UICB_CONT;
}

static void
manageSwitchPage (manageui_t *manage, int pagenum, int which)
{
  int         id;
  int         mainlasttabsel;
  int         mmlasttabsel;
  bool        mainnb = false;
  bool        slnb = false;
  bool        mmnb = false;
  uinbtabid_t *nbtabid = NULL;

  logProcBegin ();
  uiLabelSetText (manage->minfo.errorMsg, "");
  uiLabelSetText (manage->minfo.statusMsg, "");

  /* need to know which notebook is selected so that the correct id value */
  /* can be retrieved */
  nbtabid = manage->nbtabid [which];
  if (which == MANAGE_NB_SONGLIST) {
    logMsg (LOG_DBG, LOG_INFO, "switch page in songlist");
    slnb = true;
  } else if (which == MANAGE_NB_MM) {
    logMsg (LOG_DBG, LOG_INFO, "switch page in mm");
    mmnb = true;
  } else {
    logMsg (LOG_DBG, LOG_INFO, "switch page in main");
    mainnb = true;
  }

  mainlasttabsel = manage->maincurrtab;
  mmlasttabsel = manage->mmcurrtab;

  if (mainnb) {
    if (manage->maincurrtab == MANAGE_TAB_MAIN_SL) {
      logMsg (LOG_DBG, LOG_INFO, "last tab: songlist");
      manageSonglistSave (manage);
    }
    if (manage->maincurrtab == MANAGE_TAB_MAIN_SEQ) {
      logMsg (LOG_DBG, LOG_INFO, "last tab: sequence");
      manageSequenceSave (manage->manageseq);
    }
    if (manage->maincurrtab == MANAGE_TAB_MAIN_PLMGMT) {
      logMsg (LOG_DBG, LOG_INFO, "last tab: playlist");
      managePlaylistSave (manage->managepl);
    }
  }

  id = uinbutilIDGet (nbtabid, pagenum);

  if (manage->currmenu != NULL) {
    uiMenuClear (manage->currmenu);
  }

  if (mainnb) {
    manage->maincurrtab = id;
  }
  if (slnb) {
    manage->slcurrtab = id;
  }
  if (mmnb) {
    manage->mmcurrtab = id;
  }

  switch (id) {
    case MANAGE_TAB_MAIN_SL: {
      logMsg (LOG_DBG, LOG_INFO, "new tab: main-sl");
      manageSetDisplayPerSelection (manage, id);
      manageSonglistLoadCheck (manage);
      break;
    }
    case MANAGE_TAB_MAIN_SEQ: {
      logMsg (LOG_DBG, LOG_INFO, "new tab: main-seq");
      manageSequenceLoadCheck (manage->manageseq);
      manage->currmenu = manageSequenceMenu (manage->manageseq,
          manage->wcont [MANAGE_W_MENUBAR]);
      break;
    }
    case MANAGE_TAB_MAIN_PLMGMT: {
      logMsg (LOG_DBG, LOG_INFO, "new tab: main-pl");
      managePlaylistLoadCheck (manage->managepl);
      manage->currmenu = managePlaylistMenu (manage->managepl, manage->wcont [MANAGE_W_MENUBAR]);
      break;
    }
    case MANAGE_TAB_MAIN_MM: {
      logMsg (LOG_DBG, LOG_INFO, "new tab: main-mm");
      manageSetDisplayPerSelection (manage, id);
      break;
    }
    case MANAGE_TAB_MAIN_UPDDB: {
      break;
    }
    default: {
      /* sub-tabs are handled below */
      break;
    }
  }

  if (mainnb && id == MANAGE_TAB_MAIN_SL) {
    /* force menu selection */
    slnb = true;
    id = manage->slcurrtab;
  }
  if (mainnb && id == MANAGE_TAB_MAIN_MM) {
    /* force menu selection */
    mmnb = true;
    id = manage->mmcurrtab;
  }

  /* always update the songedit-dbidx */
  manageSetSongEditDBIdx (manage, mainlasttabsel, mmlasttabsel);

  switch (id) {
    case MANAGE_TAB_SONGLIST: {
      logMsg (LOG_DBG, LOG_INFO, "new sub-tab: sl-songlist");
      manageSonglistMenu (manage);
      break;
    }
    case MANAGE_TAB_SL_SONGSEL: {
      logMsg (LOG_DBG, LOG_INFO, "new sub-tab: sl-songsel");
      /* this is necessary, as switching back to the sl-songlist tab */
      /* does not call this */
      manageSetDisplayPerSelection (manage, manage->maincurrtab);
      break;
    }
    case MANAGE_TAB_STATISTICS: {
      logMsg (LOG_DBG, LOG_INFO, "new sub-tab: sl-stats");
      break;
    }
    case MANAGE_TAB_MM: {
      logMsg (LOG_DBG, LOG_INFO, "new sub-tab: mm-mm");
      manageMusicManagerMenu (manage);
      break;
    }
    case MANAGE_TAB_SONGEDIT: {
      logMsg (LOG_DBG, LOG_INFO, "new sub-tab: mm-se");
      manageSongEditMenu (manage);
      manageReloadSongData (manage);
      break;
    }
    case MANAGE_TAB_AUDIOID: {
      logMsg (LOG_DBG, LOG_INFO, "new sub-tab: mm-audid");
      manage->currmenu = manageAudioIDMenu (manage->manageaudioid,
          manage->wcont [MANAGE_W_MENUBAR]);
      manageReloadSongData (manage);
      break;
    }
    default: {
      break;
    }
  }
  logProcEnd ("");
}

/* when switching pages, the music manager must be adjusted to */
/* display the song selection list or the playlist depending on */
/* what was last selected. the song selection lists never display */
/* the playlist.  This is all very messy, especially for the filter */
/* display, but makes the song editor easier to use and more intuitive. */
/* note that this routine gets called upon the appropriate page switch. */
static void
manageSetDisplayPerSelection (manageui_t *manage, int id)
{
  logProcBegin ();

  if (id == MANAGE_TAB_MAIN_SL) {
    bool    plinuse;

    /* save current playlist-in-use status */
    plinuse = uisfPlaylistInUse (manage->uisongfilter);
    uisfHidePlaylistDisplay (manage->uisongfilter);

    if (manage->slcurrtab == MANAGE_TAB_SL_SONGSEL || manage->sbssonglist) {
      /* the song filter must be updated, as it is shared */
      uisfClearPlaylist (manage->uisongfilter);
      manage->selbypass = true;
      if (manage->sbssonglist) {
        uisongselApplySongFilter (manage->slsbssongsel);
      } else {
        uisongselApplySongFilter (manage->slsongsel);
      }
      manage->selbypass = false;
    }

    if (plinuse || manage->lastmmdisp == MANAGE_DISP_SONG_LIST) {
      nlistidx_t    nidx;

      /* get the selection from mm, and set it for the sle */
      nidx = uisongselGetSelectLocation (manage->mmsongsel);
      uimusicqSetSelectLocation (manage->currmusicq, manage->musicqManageIdx, nidx);
    }

    if (manage->lastmmdisp == MANAGE_DISP_SONG_SEL) {
      if (manage->sbssonglist) {
        uisongselCopySelectList (manage->mmsongsel, manage->slsbssongsel);
      } else {
        uisongselCopySelectList (manage->mmsongsel, manage->slsongsel);
      }
    }
  }

  if (id == MANAGE_TAB_MAIN_MM) {
    char    *slname;
    int     lasttab;

    /* use a copy, as it will change */
    lasttab = manage->lasttabsel;
    uisfShowPlaylistDisplay (manage->uisongfilter);

    /* switching to mm  */
    /*   a) from the song list - has songs */
    /*   b) last selection was on the song list */
    if ((manage->slcurrtab == MANAGE_TAB_SONGLIST &&
        uimusicqGetCount (manage->currmusicq) > 0) ||
        lasttab == MANAGE_TAB_SONGLIST) {
      nlistidx_t    idx;

      /* the song list must be saved, otherwise the song filter */
      /* can't load it */
      manageSonglistSave (manage);
      slname = uimusicqGetSonglistName (manage->currmusicq);
      uisfSetPlaylist (manage->uisongfilter, slname);
      mdfree (slname);
      manage->selbypass = true;
      uisongselApplySongFilter (manage->mmsongsel);
      manage->selbypass = false;
      manage->lastmmdisp = MANAGE_DISP_SONG_LIST;
      idx = uimusicqGetSelectLocation (manage->currmusicq, manage->musicqManageIdx);
      uisongselSetSelection (manage->mmsongsel, idx);
    }

    /* switching to mm */
    /*   a) from the song selection tab */
    /*   b) from the song list - no songs */
    /*   c) last selection was on the song selection */
    if (manage->slcurrtab == MANAGE_TAB_SL_SONGSEL ||
        uimusicqGetCount (manage->currmusicq) == 0 ||
        lasttab == MANAGE_TAB_SL_SONGSEL) {
      uisfClearPlaylist (manage->uisongfilter);
      manage->selbypass = true;
      uisongselApplySongFilter (manage->mmsongsel);
      manage->selbypass = false;
      if (manage->sbssonglist) {
        uisongselCopySelectList (manage->slsbssongsel, manage->mmsongsel);
      } else {
        uisongselCopySelectList (manage->slsongsel, manage->mmsongsel);
      }
      manage->lastmmdisp = MANAGE_DISP_SONG_SEL;
    }
  }
  logProcEnd ("");
}

static void
manageSetMenuCallback (manageui_t *manage, int midx, callbackFunc cb)
{
  logProcBegin ();
  manage->callbacks [midx] = callbackInit (cb, manage, NULL);
  logProcEnd ("");
}

/* the current songlist may be renamed or deleted. */
/* check for this and if the songlist has */
/* disappeared, reset */
static void
manageSonglistLoadCheck (manageui_t *manage)
{
  char  *name;

  logProcBegin ();
  if (manage->sloldname == NULL) {
    logProcEnd ("no-old-name");
    return;
  }

  name = uimusicqGetSonglistName (manage->currmusicq);

  if (! songlistExists (name)) {
    logMsg (LOG_DBG, LOG_INFO, "no songlist %s", name);
    /* make sure no save happens */
    dataFree (manage->sloldname);
    manage->sloldname = NULL;
    manageSonglistNew (manage);
  } else {
    manageLoadPlaylistCB (manage, name);
  }
  mdfree (name);
  logProcEnd ("");
}

static void
manageProcessDatabaseUpdate (manageui_t *manage)
{
  samesongFree (manage->samesong);
  manage->musicdb = bdj4ReloadDatabase (manage->musicdb);
  manage->samesong = samesongAlloc (manage->musicdb);

  manageStatsSetDatabase (manage->slstats, manage->musicdb);
  uiplayerSetDatabase (manage->slplayer, manage->musicdb);
  uiplayerSetDatabase (manage->mmplayer, manage->musicdb);
  uisongselSetDatabase (manage->slsongsel, manage->musicdb);
  uisongselSetSamesong (manage->slsongsel, manage->samesong);
  uisongselSetDatabase (manage->slsbssongsel, manage->musicdb);
  uisongselSetSamesong (manage->slsbssongsel, manage->samesong);
  uisongselSetDatabase (manage->mmsongsel, manage->musicdb);
  uisongselSetSamesong (manage->mmsongsel, manage->samesong);
  uimusicqSetDatabase (manage->slmusicq, manage->musicdb);
  uimusicqSetDatabase (manage->slsbsmusicq, manage->musicdb);
  uisongeditSetDatabase (manage->mmsongedit, manage->musicdb);
  songdbSetMusicDB (manage->songdb, manage->musicdb);

  connSendMessage (manage->conn, ROUTE_STARTERUI, MSG_DATABASE_UPDATE, NULL);

  uisongselApplySongFilter (manage->slsongsel);
}

static uimusicq_t *
manageGetCurrMusicQ (manageui_t *manage)
{
  uimusicq_t  *uimusicq = NULL;

  if (! manage->sbssonglist) {
    uimusicq = manage->slmusicq;
  }
  if (manage->sbssonglist) {
    uimusicq = manage->slsbsmusicq;
  }

  return uimusicq;
}

/* bpm counter */

static bool
manageStartBPMCounter (void *udata)
{
  manageui_t  *manage = udata;
  const char  *targv [2];
  int         targc = 0;

  logProcBegin ();

  if (manage->bpmcounterstarted) {
    connSendMessage (manage->conn, ROUTE_BPM_COUNTER, MSG_WINDOW_FIND, NULL);
    return UICB_CONT;
  }

  if (! manage->bpmcounterstarted) {
    int     flags;

    flags = PROCUTIL_DETACH;
    targv [targc++] = NULL;

    manage->processes [ROUTE_BPM_COUNTER] = procutilStartProcess (
        ROUTE_MAIN, "bdj4bpmcounter", flags, targv);
  }

  manageSendBPMCounter (manage);
  logProcEnd ("");
  return UICB_CONT;
}

static void
manageSetBPMCounter (manageui_t *manage, song_t *song)
{
  ilistidx_t  danceIdx;

  logProcBegin ();

  danceIdx = songGetNum (song, TAG_DANCE);
  if (danceIdx < 0) {
    return;
  }
  manage->currtimesig = danceGetTimeSignature (danceIdx);

  manageSendBPMCounter (manage);
  logProcEnd ("");
}

static void
manageSendBPMCounter (manageui_t *manage)
{
  char        tbuff [60];

  logProcBegin ();
  if (! manage->bpmcounterstarted) {
    logProcEnd ("not-started");
    return;
  }

  snprintf (tbuff, sizeof (tbuff), "%d", manage->currtimesig);
  connSendMessage (manage->conn, ROUTE_BPM_COUNTER, MSG_BPM_TIMESIG, tbuff);
  logProcEnd ("");
}

/* same song */

static bool
manageSameSongSetMark (void *udata)
{
  manageui_t  *manage = udata;

  logProcBegin ();
  logMsg (LOG_DBG, LOG_ACTIONS, "= action: set mark");
  manageSameSongChangeMark (manage, MANAGE_SET_MARK);
  logProcEnd ("");
  return UICB_CONT;
}

static bool
manageSameSongClearMark (void *udata)
{
  manageui_t  *manage = udata;

  logProcBegin ();
  logMsg (LOG_DBG, LOG_ACTIONS, "= action: clear mark");
  manageSameSongChangeMark (manage, MANAGE_CLEAR_MARK);
  logProcEnd ("");
  return UICB_CONT;
}

static void
manageSameSongChangeMark (manageui_t *manage, int flag)
{
  nlist_t     *sellist;
  nlistidx_t  iteridx;
  dbidx_t     dbidx;

  logProcBegin ();
  sellist = uisongselGetSelectedList (manage->mmsongsel);

  if (flag == MANAGE_SET_MARK) {
    samesongSet (manage->samesong, sellist);
  }
  if (flag == MANAGE_CLEAR_MARK) {
    samesongClear (manage->samesong, sellist);
  }

  nlistStartIterator (sellist, &iteridx);
  while ((dbidx = nlistIterateKey (sellist, &iteridx)) >= 0) {
    songdbWriteDB (manage->songdb, dbidx);
  }

  nlistFree (sellist);
  /* the same song marks only appear in the music manager */
  uisongselPopulateData (manage->mmsongsel);
  logProcEnd ("");
}

/* remove song */

static bool
manageMarkSongRemoved (void *udata)
{
  manageui_t  *manage = udata;
  nlist_t     *sellist;
  nlistidx_t  iteridx;
  dbidx_t     dbidx;

  logProcBegin ();

  sellist = uisongselGetSelectedList (manage->mmsongsel);

  nlistStartIterator (sellist, &iteridx);
  while ((dbidx = nlistIterateKey (sellist, &iteridx)) >= 0) {
    char    tmp [40];
    song_t  *song;

    song = dbGetByIdx (manage->musicdb, dbidx);
    if (song == NULL) {
      continue;
    }
    nlistSetStr (manage->removelist, dbidx, songGetStr (song, TAG_URI));
    dbMarkEntryRemoved (manage->musicdb, dbidx);
    snprintf (tmp, sizeof (tmp), "%" PRId32, dbidx);
    connSendMessage (manage->conn, ROUTE_STARTERUI, MSG_DB_ENTRY_REMOVE, tmp);
    manage->songeditdbidx = -1;
  }

  /* need to re-filter the songs */
  uisongselApplySongFilter (manage->mmsongsel);
  manageRePopulateData (manage);

  uiWidgetSetState (manage->wcont [MANAGE_W_MENUITEM_UNDO_REMOVE], UIWIDGET_ENABLE);

  nlistFree (sellist);
  logProcEnd ("");
  return UICB_CONT;
}

static bool
manageUndoRemove (void *udata)
{
  manageui_t  *manage = udata;
  nlistidx_t  iteridx;
  dbidx_t     dbidx;

  nlistStartIterator (manage->removelist, &iteridx);
  while ((dbidx = nlistIterateKey (manage->removelist, &iteridx)) >= 0) {
    char    tmp [40];

    dbClearEntryRemoved (manage->musicdb, dbidx);
    snprintf (tmp, sizeof (tmp), "%" PRId32, dbidx);
    connSendMessage (manage->conn, ROUTE_STARTERUI, MSG_DB_ENTRY_UNREMOVE, tmp);
  }

  nlistFree (manage->removelist);
  manage->removelist = nlistAlloc ("remove-list", LIST_ORDERED, NULL);
  uiWidgetSetState (manage->wcont [MANAGE_W_MENUITEM_UNDO_REMOVE], UIWIDGET_DISABLE);

  /* need to re-filter the songs */
  uisongselApplySongFilter (manage->mmsongsel);
  manageRePopulateData (manage);

  return UICB_CONT;
}

static void
manageRemoveSongs (manageui_t *manage)
{
  nlistidx_t  iteridx;
  dbidx_t     dbidx;

  if (nlistGetCount (manage->removelist) == 0) {
    return;
  }

  nlistStartIterator (manage->removelist, &iteridx);
  while ((dbidx = nlistIterateKey (manage->removelist, &iteridx)) >= 0) {
    const char  *songfn;

    songfn = nlistGetStr (manage->removelist, dbidx);
    audiosrcRemove (songfn);
  }
}
<|MERGE_RESOLUTION|>--- conflicted
+++ resolved
@@ -406,19 +406,11 @@
 static void     manageSetSBSSonglist (manageui_t *manage);
 static void     manageSonglistSave (manageui_t *manage);
 static void     manageSetSonglistName (manageui_t *manage, const char *nm);
-<<<<<<< HEAD
-static int      managePlayProcessSonglist (void *udata, long dbidx, int mqidx);
-static int      managePlayProcessEasySonglist (void *udata, long dbidx, int mqidx);
-static int      managePlayProcessMusicManager (void *udata, long dbidx, int mqidx);
-static bool     manageQueueProcessSonglist (void *udata, long dbidx);
-static bool     manageQueueProcessEasySonglist (void *udata, long dbidx);
-=======
 static bool     managePlayProcessSonglist (void *udata, int32_t dbidx, int32_t mqidx);
 static bool     managePlayProcessSBSSonglist (void *udata, int32_t dbidx, int32_t mqidx);
 static bool     managePlayProcessMusicManager (void *udata, int32_t dbidx, int32_t mqidx);
 static bool     manageQueueProcessSonglist (void *udata, int32_t dbidx);
 static bool     manageQueueProcessEasySonglist (void *udata, int32_t dbidx);
->>>>>>> ea9ed3fb
 static void     manageQueueProcess (void *udata, dbidx_t dbidx, int mqidx, int dispsel, int action);
 static nlistidx_t manageLoadMusicQueue (manageui_t *manage, int mqidx);
 /* playlist */
@@ -3137,39 +3129,24 @@
   logProcEnd ("");
 }
 
-<<<<<<< HEAD
-static int
-managePlayProcessSonglist (void *udata, long dbidx, int mqidx)
-=======
 static bool
 managePlayProcessSonglist (void *udata, int32_t dbidx, int32_t mqidx)
->>>>>>> ea9ed3fb
 {
   logMsg (LOG_DBG, LOG_ACTIONS, "= action: play from songlist");
   manageQueueProcess (udata, dbidx, mqidx, DISP_SEL_SONGLIST, MANAGE_PLAY);
   return UICB_CONT;
 }
 
-<<<<<<< HEAD
-static int
-managePlayProcessEasySonglist (void *udata, long dbidx, int mqidx)
-=======
 static bool
 managePlayProcessSBSSonglist (void *udata, int32_t dbidx, int32_t mqidx)
->>>>>>> ea9ed3fb
 {
   logMsg (LOG_DBG, LOG_ACTIONS, "= action: play from side-by-side songlist");
   manageQueueProcess (udata, dbidx, mqidx, DISP_SEL_SBS_SONGLIST, MANAGE_PLAY);
   return UICB_CONT;
 }
 
-<<<<<<< HEAD
-static int
-managePlayProcessMusicManager (void *udata, long dbidx, int mqidx)
-=======
 static bool
 managePlayProcessMusicManager (void *udata, int32_t dbidx, int32_t mqidx)
->>>>>>> ea9ed3fb
 {
   manageui_t  *manage = udata;
 
