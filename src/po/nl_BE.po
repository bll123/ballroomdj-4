# == Nederlands
# -- dutch
msgid ""
msgstr ""
"Project-Id-Version: ballroomdj-4\n"
"Report-Msgid-Bugs-To: brad.lanam.comp@gmail.com\n"
"POT-Creation-Date: 2023-01-31\n"
<<<<<<< HEAD
"PO-Revision-Date: 2023-02-09\n"
=======
"PO-Revision-Date: 2023-02-14\n"
>>>>>>> 33190cf3
"Last-Translator: Automatically generated\n"
"Language-Team: Dutch\n"
"Language: nl\n"
"MIME-Version: 1.0\n"
"Content-Type: text/plain; charset=UTF-8\n"
"Content-Transfer-Encoding: 8bit\n"
"Plural-Forms: nplurals=2; plural=(n != 1);\n"
"X-Crowdin-Project: ballroomdj-4\n"
"X-Crowdin-Project-ID: 518374\n"
"X-Crowdin-Language: nl\n"
"X-Crowdin-File: en_GB.po\n"
"X-Crowdin-File-ID: 126\n"

#. CONTEXT: song editor: status msg: (song end must be greater than song start)
#, c-format
msgid "%1$s must be greater than %2$s"
msgstr "%1$s moet groeter zijn dan %2$s"

#. CONTEXT: database update: status message
#, c-format
msgid "%d files found"
msgstr "%d bestanden gevonden"

#. CONTEXT: configuration: write audio file tags in ballroomdj 3 compatibility mode
#, c-format
msgid "%s Compatible Audio File Tags"
msgstr "%s Compatibele audiobestand-tags"

#. CONTEXT: configuration: configuration user interface window title
#, c-format
msgid "%s Configuration"
msgstr "%s configuratie"

#. CONTEXT: installer: command line interface: BDJ3 location prompt
#, c-format
msgid "%s Folder"
msgstr "%s Map"

#. CONTEXT: starterui: basic support dialog: support option
#, c-format
msgid "%s Forums"
msgstr "%s Forums"

#. CONTEXT: helperui: the window title for the BDJ4 helper
#, c-format
msgid "%s Helper"
msgstr "%s Hulp"

#. CONTEXT: installer: window title
#, c-format
msgid "%s Installer"
msgstr "%s Installatiebestand"

#. CONTEXT: installer: label for entry field asking for BDJ3 location
#, c-format
msgid "%s Location"
msgstr "%s Locatie"

#. CONTEXT: managementui: management user interface window title
#, c-format
msgid "%s Management"
msgstr "%s Beheer"

#. CONTEXT: configuration: itunes: the itunes media folder
#, c-format
msgid "%s Media Folder"
msgstr "%s Media Folder"

#. CONTEXT: playerui: main window title
#, c-format
msgid "%s Player"
msgstr "%s Speler"

#. CONTEXT: import from itunes: select the itunes playlist to use (iTunes Playlist)
#, c-format
msgid "%s Playlist"
msgstr "%s Speellijst"

#. CONTEXT: set up alternate: window title
#, c-format
msgid "%s Set Up Alternate"
msgstr "%s Alternatief instellen"

#. CONTEXT: starterui: basic support dialog: support option
#, c-format
msgid "%s Support Tickets"
msgstr "%s Support Tickets"

#. CONTEXT: starterui: basic support dialog, version display
#, c-format
msgid "%s Version"
msgstr "%s Versie"

#. CONTEXT: starterui: basic support dialog: support option
#, c-format
msgid "%s Wiki"
msgstr "%s Wiki"

#. CONTEXT: configuration: itunes: the itunes xml file
#, c-format
msgid "%s XML File"
msgstr "%s XML Bestand"

#. CONTEXT: installer: message indicating the conversion action that will be taken
#, c-format
msgid "%s data will be converted."
msgstr "%s data zal geconverteerd worden."

#. CONTEXT: installer: status message
#, c-format
msgid "%s installed."
msgstr "%s geïnstalleerd."

#. CONTEXT: installer: display of package status
#, c-format
msgid "%s is installed"
msgstr "%s is geïnstalleerd"

#. CONTEXT: manage ui: status message: itunes is not configured
#, c-format
msgid "%s is not configured."
msgstr "%s is niet geconfigureerd."

#. CONTEXT: installer: display of package status
#, c-format
msgid "%s is not installed"
msgstr "%s is niet geïnstalleerd"

#. CONTEXT: song editor: status msg: (song start may not exceed the song duration)
#. CONTEXT: song editor: status msg: (song end may not exceed the song duration)
#, c-format
msgid "%s may not exceed the song duration"
msgstr ""

#. CONTEXT: validation: must be a numeric value
#, c-format
msgid "%s must be numeric."
msgstr "%s moet numeriek zijn."

#. CONTEXT: validation: a value must be set
#, c-format
msgid "%s must be set."
msgstr "%s moet ingesteld zijn."

#. CONTEXT: validation: invalid time (minutes/seconds)
#, c-format
msgid "%s: Invalid duration."
msgstr "%s: Ongeldige duur."

#. CONTEXT: validation: invalid time (hours/minutes)
#, c-format
msgid "%s: Invalid time."
msgstr "%s: Ongeldige tijd."

#. CONTEXT: validation: slashes ( / and \\ ) are not allowed
#, c-format
msgid "%s: Slashes are not allowed"
msgstr "%s: Slashes zijn niet toegestaan"

#. CONTEXT: validation: spaces are not allowed
#, c-format
msgid "%s: Spaces are not allowed."
msgstr "%s: Spaties zijn niet toegestaan."

#. CONTEXT: validation: must be numeric
#, c-format
msgid "%s: must be numeric."
msgstr "%s: moet numeriek zijn."

#. CONTEXT: configuration: dance time signature
msgid "2/4"
msgstr "2/4"

#. CONTEXT: configuration: dance time signature
msgid "3/4"
msgstr "3/4"

#. CONTEXT: configuration: dance time signature
msgid "4/4"
msgstr "4/4"

#. CONTEXT: configuration: dance time signature
msgid "4/8"
msgstr "4/8"

#. CONTEXT: configuration: marquee: the accent color used for the marquee
#. CONTEXT: configuration: the accent color to use for the user interface
msgid "Accent Colour"
msgstr "Accentkleur"

#. CONTEXT: update database: select database update action
msgid "Action"
msgstr "Actie"

#. CONTEXT: managementui: menu selection: actions for song editor
#. CONTEXT: managementui: menu selection: actions for music manager
#. CONTEXT: managementui: menu selection: actions for song list
#. CONTEXT: playerui: menu selection: actions for the player
#. CONTEXT: starterui: action menu for the starter user interface
msgid "Actions"
msgstr "Acties"

#. CONTEXT: configuration: queue: whether the queue is active
msgid "Active"
msgstr "Actief"

#. CONTEXT: configuration: table edit: button: add new selection
msgid "Add New"
msgstr "Voeg nieuwe toe"

<<<<<<< HEAD
#. CONTEXT: apply adjustments: apply adjustments checkbox
msgid "Adjust Speed, Song Start and End"
msgstr "Snelheid aanpassen, Song Begin en Einde"
=======
#. CONTEXT: apply adjustments: adjust speed/song start/song end checkbox
msgid "Adjust Speed, Song Start and Song End"
msgstr "Snelheid aanpassen, Song Begin en Song Einde"
>>>>>>> 33190cf3

#. CONTEXT: configuration file: dance level
msgid "Advanced"
msgstr "Geavanceerd"

#. CONTEXT: label: album
msgid "Album"
msgstr "Album"

#. CONTEXT: label: album artist
msgid "Album Artist"
msgstr "Album Artiest"

#. CONTEXT: song selection filter: a filter: all dances are selected
#. CONTEXT: song-selection: filter: all dances are selected
msgid "All Dances"
msgstr "Alle Dansen"

#. CONTEXT: genre: a filter: all genres are displayed in the song selection
msgid "All Genres"
msgstr "Alle Genres"

#. CONTEXT: level: a filter: all dance levels will be listed
#. CONTEXT: level: a filter: all dance levels are displayed in the song selection
msgid "All Levels"
msgstr "Alle Niveaus"

#. CONTEXT: rating: a filter: all dance ratings will be listed
#. CONTEXT: rating: a filter: all dance ratings are displayed in the song selection
msgid "All Ratings"
msgstr "Alle Waarderingen"

#. CONTEXT: configuration: write audio file tags: write all tags (BDJ and standard) to the audio file
msgid "All Tags"
msgstr "Alle Tags"

#. CONTEXT: playlist management: allowed keywords
msgid "Allowed Keywords"
msgstr "Toegestane zoekwoorden"

#. CONTEXT: set up alternate: dialog title for selecting location
msgid "Alternate Location"
msgstr "Alternatieve Locatie"

#. CONTEXT: configuration: dances: play the selected announcement before the dance is played
msgid "Announcement"
msgstr "Mededeling"

#. CONTEXT: status: a filter: all dance status will be listed
#. CONTEXT: status: a filter: all dance status are displayed in the song selection
msgid "Any Status"
msgstr "Elke Status"

#. CONTEXT: song selection filter: filter dialog: applies the selections
msgid "Apply"
msgstr "Toepassen"

#. CONTEXT: apply adjustment dialog: title for the dialog
#. CONTEXT: apply adjustment dialog: apply adjustments
#. CONTEXT: managementui: menu selection: song editor: apply adjustments
msgid "Apply Adjustments"
msgstr "Aanpassingen toepassen"

#. CONTEXT: managementui: menu selection: song editor: apply edit all
msgid "Apply Edit All"
msgstr "Alles Bewerken Toepassen"

#. CONTEXT: configuration file: dance
msgid "Argentine Tango"
msgstr "Argentijnse Tango"

#. CONTEXT: label: artist
msgid "Artist"
msgstr "Artiest"

#. CONTEXT: starterui: sending support message: checkbox: option to send data files
msgid "Attach Data Files"
msgstr "Databestanden toevoegen"

#. CONTEXT: starterui: sending support message: checkbox: option to send database
msgid "Attach Database"
msgstr "Database koppelen"

#. CONTEXT: configuration: which audio interface to use
msgid "Audio"
msgstr "Audio"

#. CONTEXT: request external: enter the audio file location
msgid "Audio File"
msgstr "Audiobestand"

#. CONTEXT: configuration: announcement selection dialog: audio file filter
#. CONTEXT: request external: file selection dialog: audio file filter
msgid "Audio Files"
msgstr "Audiobestanden"

#. CONTEXT: configuration: which audio sink (output) to use
msgid "Audio Output"
msgstr "Audio-Output"

#. CONTEXT: configuration: checkbox: is automatic organization enabled
msgid "Auto Organise"
msgstr "Automatisch organiseren"

#. CONTEXT: playlist management: default playlist type
#. CONTEXT: playlist management: type of playlist
msgid "Automatic"
msgstr "Automatisch"

#. CONTEXT: configuration: write audio file tags: only write BDJ tags to the audio file
msgid "BDJ Tags Only"
msgstr "Enkel BDJ Tags"

#. CONTEXT: installer: status message
msgid "BDJ3 database version is too old."
msgstr "BDJ3 database versie is te oud."

#. CONTEXT: configuration: Whether to display BPM as BPM or MPM
#. CONTEXT: label: beats per minute
#. CONTEXT: bpm counter: BPM
msgid "BPM"
msgstr "BPM"

#. CONTEXT: bpm counter: title of window
msgid "BPM Counter"
msgstr "BPM Counter"

#. CONTEXT: configuration file: genre
msgid "Ballroom Dance"
msgstr "Ballroom dans"

#. CONTEXT: tooltip for desktop icon
msgid "Ballroom Music Player"
msgstr "Ballroom muziekspeler"

#. CONTEXT: bpm counter: number of beats
msgid "Beats"
msgstr "Slagen"

#. CONTEXT: managementui: menu selection: song editor: cancel edit all
msgid "Cancel Edit All"
msgstr "Alles Bewerken Annuleren"

#. CONTEXT: configuration file: dance
msgid "Cha Cha"
msgstr "Cha Cha"

#. CONTEXT: database update: check for new audio files
msgid "Check For New"
msgstr "Controleren op nieuwe"

#. CONTEXT: database update: check for new: help text
msgid "Checks for new audio files."
msgstr "Controleert op nieuwe audiobestanden."

#. CONTEXT: configuration file: genre
msgid "Classical"
msgstr "Klassiek"

#. CONTEXT: configuration: genre: title of the classical setting column
msgid "Classical?"
msgstr "Klassiek?"

#. CONTEXT: text from the HTML templates (buttons and labels)
msgid "Clear & Play"
msgstr "Wissen & Afspelen"

#. CONTEXT: text from the HTML templates (buttons and labels)
#. CONTEXT: music queue: button: clear the queue
msgid "Clear Queue"
msgstr "Wachtrij wissen"

#. CONTEXT: managementui: menu selection: music manager: clear same-song mark
msgid "Clear Same Song Mark"
msgstr "Verwijder merkteken voor identieke nummers"

#. CONTEXT: bpm counter: instructions, line 1
msgid "Click the mouse in the blue box in time with the beat."
msgstr "Klik met de muisaanwijzer in het blauwe vak op de maat van de muziek."

#. CONTEXT: apply adjustment dialog: closes the dialog
#. CONTEXT: request external dialog: closes the dialog
#. CONTEXT: select file: closes the dialog
#. CONTEXT: song selection filter: filter dialog: closes the dialog
#. CONTEXT: select folder dialog: close
#. CONTEXT: select file dialog: close
#. CONTEXT: save file dialog: close
#. CONTEXT: bpm counter: close button
#. CONTEXT: import from itunes: closes the dialog
#. CONTEXT: create from playlist: closes the dialog
#. CONTEXT: playerui: marquee font size dialog: action button
#. CONTEXT: helperui: close the helper window
#. CONTEXT: starterui: support dialog: closes the dialog
#. CONTEXT: starterui: support message dialog: closes the dialog
msgid "Close"
msgstr "Sluiten"

#. CONTEXT: configuration file: status
#. CONTEXT: database update: status message
msgid "Complete"
msgstr "Voltooien"

#. CONTEXT: configuration: The completion message displayed on the marquee when a playlist is finished
msgid "Completion Message"
msgstr "Voltooiingsbericht"

#. CONTEXT: label: composer
msgid "Composer"
msgstr "Componist"

#. CONTEXT: label: conductor
msgid "Conductor"
msgstr "Uitvoerend artiest"

#. CONTEXT: starterui: button: starts the configuration user interface
msgid "Configure"
msgstr "Configureren"

#. CONTEXT: installer: status message
msgid "Conversion complete."
msgstr "Conversie voltooid."

#. CONTEXT: installer: checkbox: convert the BallroomDJ 3 installation
#, c-format
msgid "Convert %s"
msgstr "Converteer %s"

#. CONTEXT: manageui: failure status message
#, c-format
msgid "Copy already exists."
msgstr "Kopij bestaat al."

#. CONTEXT: installer: status message
msgid "Copy finished."
msgstr "Kopiëren voltooid."

#. CONTEXT: managementui: the new name after 'create copy' (e.g. "Copy of DJ-2022-04")
#. CONTEXT: playlist management: the new name after 'create copy' (e.g. "Copy of DJ-2022-04")
#. CONTEXT: sequence editor: the new name after 'create copy' (e.g. "Copy of DJ-2022-04")
#, c-format
msgid "Copy of %s"
msgstr "Kopij van %s"

#. CONTEXT: installer: status message
msgid "Copying files."
msgstr "Bestanden kopiëren."

#. CONTEXT: set up alternate: status message
#. CONTEXT: installer: status message
msgid "Copying template files."
msgstr "Kopiëren van sjabloonbestanden."

#. CONTEXT: playlist management: count column header
msgid "Count"
msgstr "Tellen"

#. CONTEXT: create from playlist: creates the new songlist
msgid "Create"
msgstr "Maak"

#. CONTEXT: managementui: menu selection: song list: edit menu: create copy
#. CONTEXT: playlist management: menu selection: playlist: edit menu: create copy
#. CONTEXT: sequence editor: menu selection: sequence: edit menu: create copy
msgid "Create Copy"
msgstr "Kopie maken"

#. CONTEXT: starterui: selection to create a new profile
msgid "Create Profile"
msgstr "Profiel aanmaken"

#. CONTEXT: starterui: menu item: create shortcut for profile
msgid "Create Shortcut for Profile"
msgstr "Snelkoppeling voor Profiel aanmaken"

#. CONTEXT: managementui: menu selection: song list: actions menu: create a song list from a playlist
#. CONTEXT: create from playlist: title for the dialog
msgid "Create from Playlist"
msgstr "Aanmaken vanaf Speellijst"

#. CONTEXT: set up alternate: status message
#. CONTEXT: installer: status message
msgid "Creating folder structure."
msgstr "Mapstructuur maken."

#. CONTEXT: set up alternate: status message
#. CONTEXT: installer: status message
msgid "Creating shortcut."
msgstr "Snelkoppeling maken."

#. CONTEXT: label: dance
msgid "Dance"
msgstr "Dans"

#. CONTEXT: label: dance level
msgid "Dance Level"
msgstr "Dans Niveau"

#. CONTEXT: label: dance rating
msgid "Dance Rating"
msgstr "Dans beoordeling"

#. CONTEXT: configuration: checkbox: the database will load the dance from the audio file genre tag
msgid "Database Loads Dance From Genre"
msgstr "Database laadt dansen voor Genre"

#. CONTEXT: label: date
msgid "Date"
msgstr "Datum"

#. CONTEXT: label: date added to the database
msgid "Date Added"
msgstr "Datum toegevoegd"

#. CONTEXT: configuration: debug options that can be turned on and off
msgid "Debug"
msgstr "Debuggen"

#. CONTEXT: configuration: level: title of the default selection column
#. CONTEXT: configuration: audio: The default audio sink (audio output)
#. CONTEXT: user interface: default setting display
msgid "Default"
msgstr "Standaard"

#. CONTEXT: configuration: the volume used when starting the player
msgid "Default Volume"
msgstr "Standaard Volume"

#. CONTEXT: configuration: table edit: button: delete selection
#. CONTEXT: managementui: menu selection: song list: edit menu: delete song list
#. CONTEXT: playlist management: menu selection: playlist: edit menu: delete playlist
#. CONTEXT: sequence editor: menu selection: sequence: edit menu: delete sequence
msgid "Delete"
msgstr "Verwijderen"

#. CONTEXT: starterui: menu item: delete profile
msgid "Delete Profile"
msgstr "Verwijder Profiel"

#. CONTEXT: label: disc number
msgid "Disc"
msgstr "Schijf"

#. CONTEXT: label: disc count
msgid "Disc Count"
msgstr "Schijfaantal"

#. CONTEXT: configuration: display settings: which set of display settings to update
#. CONTEXT: configuration: queue: whether to display the queue
msgid "Display"
msgstr "Weergave"

#. CONTEXT: configuration: change which fields are displayed in different contexts
msgid "Display Settings"
msgstr "Weergave-instellingen"

#. CONTEXT: configuration: write audio file tags: do not write any tags to the audio file
msgid "Don't Write"
msgstr "Niet wegschrijven"

#. CONTEXT: configuration: genres: information on how to edit a genre entry
#. CONTEXT: configuration: dance levels: information on how to edit a level entry
#. CONTEXT: configuration: dance ratings: information on how to edit a rating entry
#. CONTEXT: configuration: status: information on how to edit a status entry
msgid "Double click on a field to edit."
msgstr "Dubbelklik op een veld om te bewerken."

#. CONTEXT: installer: status message
#, c-format
msgid "Download of %s failed."
msgstr "Download van %s mislukt."

#. CONTEXT: installer: status message
#, c-format
msgid "Downloading %s."
msgstr "Downloaden %s."

#. CONTEXT: label: duration of the song
msgid "Duration"
msgstr "Tijdsduur"

#. CONTEXT: starterui: sending support message: user's e-mail address
msgid "E-Mail Address"
msgstr "E-mailadres"

#. CONTEXT: configuration file: dance level
msgid "Easy"
msgstr "Gemakkelijk"

#. CONTEXT: configuration: display settings for: easy song list
msgid "Easy Song List"
msgstr ""

#. CONTEXT: managementui: menu checkbox: easy song list editor
msgid "Easy Song List Editor"
msgstr ""

#. CONTEXT: configuration: display settings for: easy song selection
msgid "Easy Song Selection"
msgstr ""

#. CONTEXT: music queue: edit the selected song
#. CONTEXT: song-selection: edit the selected song
#. CONTEXT: managementui: menu selection: song list: edit menu
#. CONTEXT: playlist management: menu selection: playlist: edit menu
#. CONTEXT: sequence editor: menu selection: sequence: edit menu
msgid "Edit"
msgstr "Bewerken"

#. CONTEXT: managementui: menu selection: song editor: edit all
msgid "Edit All"
msgstr "Alles bewerken"

#. CONTEXT: configuration: edit the dance table
msgid "Edit Dances"
msgstr "Bewerk Dansen"

#. CONTEXT: configuration: edit genres table
msgid "Edit Genres"
msgstr "Bewerk Genres"

#. CONTEXT: configuration: edit dance levels table
msgid "Edit Levels"
msgstr "Bewerk Niveaus"

#. CONTEXT: configuration: edit the dance ratings table
msgid "Edit Ratings"
msgstr "Bewerk beoordelingen"

#. CONTEXT: managementui: notebook tab title: edit sequences
msgid "Edit Sequences"
msgstr "Bewerk Sequenties"

#. CONTEXT: managementui: notebook tab title: edit song lists
msgid "Edit Song Lists"
msgstr "Bewerk songlijsten"

#. CONTEXT: configuration: edit status table
msgid "Edit Status"
msgstr "Bewerk status"

#. CONTEXT: configuration: enable mobile marquee
msgid "Enable Mobile Marquee"
msgstr "Mobiele Marquee inschakelen"

#. CONTEXT: configuration: remote control: checkbox: enable/disable
msgid "Enable Remote Control"
msgstr "Afstandsbediening inschakelen"

#. CONTEXT: set up alternate: ask for alternate folder
msgid "Enter the alternate folder."
msgstr "Voer plaatsvervangende map in."

#. CONTEXT: installer: where BDJ4 gets installed
msgid "Enter the destination folder where BDJ4 will be installed."
msgstr "Geef de map op waarin BDJ zal worden in geïnstalleerd."

#. CONTEXT: installer: command line interface: asking for the BDJ4 destination
#, c-format
msgid "Enter the destination folder."
msgstr "Voer de doelmap in."

#. CONTEXT: installer: asking where BallroomDJ 3 is installed
#. CONTEXT: installer: command line interface: prompt for BDJ3 location
#, c-format
msgid "Enter the folder where %s is installed."
msgstr "Geef de map op waar %s is geïnstalleerd."

#. CONTEXT: installer: command line interface: the selected folder exists and is not a BDJ4 installation
#, c-format
msgid "Error: Folder %s already exists."
msgstr "Fout: Map %s bestaat al."

#. CONTEXT: installer: the selected folder exists and is not a BDJ4 installation
msgid "Error: Folder already exists."
msgstr "Fout: Map bestaat al."

#. CONTEXT: set up alternate: failure message
#. CONTEXT: installer: failure message
msgid "Error: Unable to set working folder."
msgstr "Fout: Kan werkmap niet instellen."

#. CONTEXT: configuration: examples displayed for the audio file organization path
msgid "Examples"
msgstr "Voorbeelden"

#. CONTEXT: set up alternate: exits the altsetup
#. CONTEXT: installer: exits the installer
#. CONTEXT: starterui: button: exits BDJ4 (exits everything)
msgid "Exit"
msgstr "Afsluiten"

#. CONTEXT: managementui: menu selection: export actions for song list
#. CONTEXT: playerui: menu selection: export
msgid "Export"
msgstr "Exporteren"

#. CONTEXT: player ui: menu selection: export: export as MP3
#. CONTEXT: export as mp3: title of save dialog
#, c-format
msgid "Export as %s"
msgstr "Exporteren als %s"

#. CONTEXT: managementui: menu selection: song list: export: export as m3u
#. CONTEXT: managementui: song list export: title of save dialog
#, c-format
msgid "Export as M3U Playlist"
msgstr "Exporteren als M3U afspeellijst"

#. CONTEXT: managementui: menu selection: song list: export: export for ballroomdj
#, c-format
msgid "Export for %s"
msgstr "Export voor %s"

#. CONTEXT: text from the HTML templates (buttons and labels)
#. CONTEXT: playerui: button: fade out the song and stop playing it
msgid "Fade"
msgstr "Fade"

#. CONTEXT: configuration: queue: the amount of time to do a volume fade-in when playing a song
msgid "Fade In Time"
msgstr "Fade-In tijd"

#. CONTEXT: configuration: queue: the amount of time to do a volume fade-out when playing a song
msgid "Fade Out Time"
msgstr "Fade-Out tijd"

#. CONTEXT: label: favorite marker
msgid "Favorite"
msgstr "Favoriet"

#. CONTEXT: configuration: itunes: which fields should be imported from itunes
msgid "Fields to Import"
msgstr "Te importeren velden"

#. CONTEXT: song editor: label for displaying the audio file path
msgid "File"
msgstr "Bestand"

#. CONTEXT: configuration: song filter display settings
msgid "Filter Display"
msgstr "Filter Weergave"

#. CONTEXT: song selection filter: title for the filter dialog
msgid "Filter Songs"
msgstr "Filter Songs"

#. CONTEXT: song-selection: a button that starts the filters (narrowing down song selections) dialog
msgid "Filters"
msgstr "Filter"

#. CONTEXT: song editor : first song
msgid "First"
msgstr "Eerste"

#. CONTEXT: select folder dialog: filter on folders.
msgid "Folder"
msgstr "Map"

#. CONTEXT: installer: command line interface: status message
msgid "Folder already exists."
msgstr "Map bestaat al."

#. CONTEXT: configuration: the font to use for the user interface
msgid "Font"
msgstr "Lettertype"

#. CONTEXT: playerui: menu selection: marquee: change the marquee font size
#. CONTEXT: playerui: marquee font size dialog: the font size selector
msgid "Font Size"
msgstr "Tekengrootte"

#. CONTEXT: configuration file: dance
msgid "Foxtrot"
msgstr "Foxtrot"

<<<<<<< HEAD
=======
#. CONTEXT: playlist management: Gap
msgid "Gap"
msgstr "Kloof"

>>>>>>> 33190cf3
#. CONTEXT: configuration: queue: the amount of time to wait inbetween songs
#. CONTEXT: playlist management: Gap between songs
msgid "Gap Between Songs"
msgstr "Pauzes tussen nummers"

#. CONTEXT: configuration: general options that apply to everything
msgid "General"
msgstr "Algemeen"

#. CONTEXT: label: genre
msgid "Genre"
msgstr "Genre"

#. CONTEXT: configuration file: rating
msgid "Good"
msgstr "Goed"

#. CONTEXT: configuration file: rating
msgid "Great"
msgstr "Uitstekend"

#. CONTEXT: configuration: remote control: the HTML template to use
msgid "HTML Template"
msgstr "HTML-sjabloon"

#. CONTEXT: playlist management: hide unselected dances
msgid "Hide Unselected"
msgstr "Niet-geselecteerde verbergen"

#. CONTEXT: configuration: dances: high BPM (or MPM) setting
#. CONTEXT: playlist management: high bpm/mpm column
#, c-format
msgid "High %s"
msgstr "Hoge %s"

#. CONTEXT: playlist management: High Dance Level
msgid "High Dance Level"
msgstr ""

#. CONTEXT: configuration: display settings for: history
#. CONTEXT: playerui: name of the history tab : displayed played songs
msgid "History"
msgstr "Hystoriek"

#. CONTEXT: installer: command line interface: instructions
#, c-format
msgid "If there is no %s installation, enter a single '-'."
msgstr "Als er geen %s installatie is, voer dan een enkele '-' in."

#. CONTEXT: installer: instructions
msgid "If there is no BallroomDJ 3 installation, leave the entry blank."
msgstr "Als er geen BallroomDJ 3 installatie is, laat u de invoer leeg."

#. CONTEXT: import from itunes: import the selected itunes playlist
#. CONTEXT: managementui: menu selection: import actions for song list
msgid "Import"
msgstr "Importeer"

#. CONTEXT: managementui: menu selection: song list: import: import m3u
#. CONTEXT: managementui: song list import: title of dialog
msgid "Import M3U"
msgstr "Importeer M3U"

#. CONTEXT: import from itunes: title for the dialog
#. CONTEXT: managementui: menu selection: song list: import: import from ballroomdj
#. CONTEXT: managementui: menu selection: song list: import: import from itunes
#, c-format
msgid "Import from %s"
msgstr "Importeren van %s"

#. CONTEXT: set up alternate: status message
msgid "Initial Setup."
msgstr "Oorspronkelijke instelling."

#. CONTEXT: installer: start the installation process
msgid "Install"
msgstr "Installeren"

#. CONTEXT: installer: dialog title for selecting install location
msgid "Install Location"
msgstr "Installatie Locatie"

#. CONTEXT: installer: command line interface: status message
#. CONTEXT: installer: status message
msgid "Installation aborted."
msgstr "Installatie afgebroken."

#. CONTEXT: installer: status message
msgid "Installation complete."
msgstr "Installatie voltooid."

#. CONTEXT: installer: status message
#, c-format
msgid "Installing %s."
msgstr "%s Installeren."

#. CONTEXT: configuration file: genre
msgid "Jazz"
msgstr "Jazz"

#. CONTEXT: configuration file: dance
msgid "Jive"
msgstr "Jive"

#. CONTEXT: label: keyword (used to filter out songs)
msgid "Keyword"
msgstr "Trefwoord"

#. CONTEXT: label: when the database entry was last updated
msgid "Last Updated"
msgstr "Laatst bijgewerkt"

#. CONTEXT: starterui: basic support dialog, latest version display
msgid "Latest Version"
msgstr "Laatste Versie"

#. CONTEXT: configuration: level: title of the level name column
#. CONTEXT: label: dance level (short name for listing)
msgid "Level"
msgstr "Niveau"

#. CONTEXT: configuration: the font to use for the queues and song lists
msgid "Listing Font"
msgstr ""

#. CONTEXT: managementui: menu selection: song list: edit menu: load
#. CONTEXT: playlist management: menu selection: playlist: edit menu: load
#. CONTEXT: sequence editor: menu selection: sequence: edit menu: load
msgid "Load"
msgstr "Laad"

#. CONTEXT: database update: status message: files found in the database
msgid "Loaded from Database"
msgstr "Geladen vanuit database"

#. CONTEXT: configuration: the locale to use (e.g. English or Nederlands)
msgid "Locale"
msgstr "Taalregio"

#. CONTEXT: installer: status message
msgid "Located 'tclsh'."
msgstr ""

#. CONTEXT: configuration: dances: low BPM (or MPM) setting
#. CONTEXT: playlist management: low bpm/mpm column header
#, c-format
msgid "Low %s"
msgstr "Lage %s"

#. CONTEXT: playlist management: Low Dance Level
msgid "Low Dance Level"
msgstr ""

#. CONTEXT: managementui: song list export: name of file save type
#. CONTEXT: managementui: song list import: name of file type
msgid "M3U Files"
msgstr ""

#. CONTEXT: label: measures per minute
msgid "MPM"
msgstr "MPM"

#. CONTEXT: bpm counter: MPM in 2/4 time
msgid "MPM (2/4 time)"
msgstr "MPM (2/4 tijd)"

#. CONTEXT: bpm counter: MPM in 3/4 time
msgid "MPM (3/4 time)"
msgstr "MPM (3/4 tijd)"

#. CONTEXT: bpm counter: MPM in 4/4 or 4/8 time
msgid "MPM (4/4 or 4/8 time)"
msgstr "MPM (4/4 of 4/8 tijd)"

#. CONTEXT: starterui: button: starts the management user interface
msgid "Manage"
msgstr ""

#. CONTEXT: managementui: menu selection: music manager: set same-song mark
msgid "Mark as Same Song"
msgstr "Markeren als hetzelfde nummer"

#. CONTEXT: configuration: options associated with the marquee
#. CONTEXT: marquee: marquee window title
#. CONTEXT: playerui: menu selection: marquee related options
msgid "Marquee"
msgstr "Marquee"

#. CONTEXT: label: marquee display (alternate display for the marquee, replaces dance)
msgid "Marquee Display"
msgstr "Marquee weergave"

#. CONTEXT: configuration: The font to use for the marquee display
msgid "Marquee Font"
msgstr "Marquee lettertype"

#. CONTEXT: playerui: marquee font size dialog: window title
msgid "Marquee Font Size"
msgstr "Marquee lettergrootte"

#. CONTEXT: configuration: The theme to use for the marquee display
msgid "Marquee Theme"
msgstr ""

#. CONTEXT: playlist management: max play time column header (keep short)
msgid ""
"Maximum\n"
"Play Time"
msgstr "Maximale\n"
"afspeeltijd"

#. CONTEXT: configuration: queue: the maximum amount of time to play a song
#. CONTEXT: playlist management: maximum play time
msgid "Maximum Play Time"
msgstr "Maximale afspeeltijd"

#. CONTEXT: starterui: sending support message: message text
msgid "Message"
msgstr "Bericht"

#. CONTEXT: configuration: show-marquee: minimize
msgid "Minimized"
msgstr ""

#. CONTEXT: managementui: menu selection: song list: actions menu: rearrange the songs and create a new mix
msgid "Mix"
msgstr "Mix"

#. CONTEXT: configuration: qr code: title display for mobile marquee
#. CONTEXT: configuration: options associated with the mobile marquee
msgid "Mobile Marquee"
msgstr ""

#. CONTEXT: configuration: qr code: title display for mobile remote control
#. CONTEXT: configuration: options associated with mobile remote control
msgid "Mobile Remote Control"
msgstr ""

#. CONTEXT: configuration: table edit: button: move selection down
#. CONTEXT: side-by-side list: button: move the selected field down
#. CONTEXT: music queue: button: move the selected song down in the queue
msgid "Move Down"
msgstr "Verplaats Omlaag"

#. CONTEXT: configuration: table edit: button: move selection up
#. CONTEXT: side-by-side list: button: move the selected field up
#. CONTEXT: music queue: button: move the selected song up in the queue
msgid "Move Up"
msgstr "Verplaats Omhoog"

#. CONTEXT: music queue: button: move the selected song to the top of the queue
msgid "Move to Top"
msgstr ""

#. CONTEXT: configuration: the music folder where the user store their music
#. CONTEXT: update database: music folder to process
msgid "Music Folder"
msgstr "Muziekmap"

#. CONTEXT: configuration: display settings for: music manager
#. CONTEXT: managementui: name of music manager notebook tab
#. CONTEXT: managementui: name of song selection notebook tab
msgid "Music Manager"
msgstr "Muziek Manager"

#. CONTEXT: (noun) configuration file: name of a music queue
#. CONTEXT: configuration: display settings for: music queue
msgid "Music Queue"
msgstr "Muziek wachtrij"

#. CONTEXT: configuration: music queue configuration
msgid "Music Queues"
msgstr ""

#. CONTEXT: set up alternate: name (for shortcut)
msgid "Name"
msgstr ""

#. CONTEXT: configuration file: status
#. CONTEXT: music database: default status
msgid "New"
msgstr "Nieuw"

#. CONTEXT: installer: message indicating the action that will be taken
#. CONTEXT: installer: command line interface: indicating action
#, c-format
msgid "New %s installation."
msgstr ""

#. CONTEXT: playlist management: menu selection: playlist: edit menu: new automatic playlist
msgid "New Automatic Playlist"
msgstr ""

#. CONTEXT: configuration: dance name that is set when adding a new dance
msgid "New Dance"
msgstr ""

#. CONTEXT: database update: status message: new files saved to the database
msgid "New Files"
msgstr "Nieuwe bestanden"

#. CONTEXT: configuration: genre name that is set when adding a new genre
msgid "New Genre"
msgstr "Nieuw genre"

#. CONTEXT: configuration: level name that is set when adding a new level
msgid "New Level"
msgstr "Nieuw niveau"

#. CONTEXT: playlist management: default name for a new playlist
#, c-format
msgid "New Playlist"
msgstr ""

#. CONTEXT: starterui: name of the new profile (New profile 9)
#, c-format
msgid "New Profile %d"
msgstr "Nieuw profiel %d"

#. CONTEXT: configuration: rating name that is set when adding a new rating
msgid "New Rating"
msgstr "Nieuw beoordeling"

#. CONTEXT: sequence editor: default name for a new sequence
#, c-format
msgid "New Sequence"
msgstr "Nieuw sequentie"

#. CONTEXT: managementui: song list: default name for a new song list
#, c-format
msgid "New Song List"
msgstr ""

#. CONTEXT: configuration: status name that is set when adding a new status
msgid "New Status"
msgstr ""

#. CONTEXT: set up alternate: message indicating the action that will be taken
#, c-format
msgid "New alternate folder."
msgstr ""

#. CONTEXT: song editor : next song
#. CONTEXT: helperui: proceed to the next step
msgid "Next"
msgstr "Volgende"

#. CONTEXT: text from the HTML templates (buttons and labels)
#. CONTEXT: playerui: button: tooltip: start playing the next song (immediate)
msgid "Next Song"
msgstr "Volgende nummer"

#. CONTEXT: installer: message indicating the conversion action that will be taken
msgid "No folder specified."
msgstr ""

#. CONTEXT: starterui: no internet connection
msgid "No internet connection"
msgstr "Geen internet connectie"

#. CONTEXT: configuration file: genre
msgid "None"
msgstr "Geen"

#. CONTEXT: configuration file: dance level
msgid "Normal"
msgstr "Standaard"

#. CONTEXT: apply adjustments: normalize volume checkbox
msgid "Normalize Volume"
msgstr "Volume normaliseren"

#. CONTEXT: marquee: displayed when nothing is set to be played
#. CONTEXT: mobile marquee: playback is not active
msgid "Not Playing"
msgstr ""

#. CONTEXT: installer: the location entered is not a valid BDJ3 location.
#, c-format
msgid "Not a valid %s folder."
msgstr ""

#. CONTEXT: label: notes
msgid "Notes"
msgstr "Notities"

#. CONTEXT: configuration: show-marquee: off
msgid "Off"
msgstr "Uit"

#. CONTEXT: managementui: menu selection: song list: options menu
#. CONTEXT: playerui: menu selection: options for the player
msgid "Options"
msgstr "Opties"

#. CONTEXT: configuration: dance levels: instructions
msgid "Order from easiest to most advanced."
msgstr "Ordenen van gemakkelijk naar moeilijk."

#. CONTEXT: configuration: dance ratings: information on how to order the ratings
msgid "Order from the lowest rating to the highest rating."
msgstr ""

#. CONTEXT: configuration: options associated with how audio files are organized
msgid "Organisation"
msgstr "Organisatie"

#. CONTEXT: configuration: the audio file organization path
msgid "Organisation Path"
msgstr ""

#. CONTEXT: database update: status message: other files that cannot be processed
msgid "Other Files"
msgstr ""

#. CONTEXT: configuration file: dance
msgid "Paso Doble"
msgstr "Paso Doble"

#. CONTEXT: configuration: remote control: the password for sign-on to remote control
msgid "Password"
msgstr ""

#. CONTEXT: configuration: queue: pause each song
msgid "Pause Each Song"
msgstr "Pauzeer elk nummer"

#. CONTEXT: text from the HTML templates (buttons and labels)
#. CONTEXT: playerui: button: pause at the end of the song (toggle)
msgid "Pause at End"
msgstr "Pauzeer aan einde"

#. CONTEXT: music queue: play the selected song
#. CONTEXT: song editor : play song
#. CONTEXT: song-selection: play the selected songs
msgid "Play"
msgstr "Afspelen"

#. CONTEXT: text from the HTML templates (buttons and labels)
#. CONTEXT: playerui: button: tooltip: play or pause the song
msgid "Play / Pause"
msgstr "Afspelen / Pauseren"

#. CONTEXT: configuration: queue: whether to play announcements
#. CONTEXT: playlist management: Play Announcements
msgid "Play Announcements"
msgstr ""

#. CONTEXT: configuration: queue: play when queued (verb)
msgid "Play When Queued"
msgstr ""

#. CONTEXT: configuration: status: title of the "playable" column
msgid "Play?"
msgstr "Afspelen?"

#. CONTEXT: configuration: filter display: checkbox: status is playable
#. CONTEXT: song selection filter: a filter: the song status is marked as playable
msgid "Playable Status"
msgstr ""

#. CONTEXT: configuration: options associated with the player
#. CONTEXT: configuration: which player interface to use
#. CONTEXT: starterui: button: starts the player user interface
msgid "Player"
msgstr "Speler"

#. CONTEXT: select file: file type for the file selection dialog (playlist)
#. CONTEXT: song selection filter: a filter: select a playlist to work with (music manager)
#. CONTEXT: create from playlist: select the playlist to use
#. CONTEXT: playlist management: label for playlist name
msgid "Playlist"
msgstr "Afspeellijst"

#. CONTEXT: managementui: notebook tab title: playlist management
msgid "Playlist Management"
msgstr "Afspeellijst beheer"

#. CONTEXT: playlist management: label for playlist name
msgid "Playlist Type"
msgstr ""

#. CONTEXT: installer: status message
#. CONTEXT: management ui: please wait... status message
#. CONTEXT: export as mp3: please wait... status message
msgid "Please wait…"
msgstr "Even geduld…"

#. CONTEXT: please wait... (count/total) status message
#, c-format
msgid "Please wait… (%1$d/%2$d)"
msgstr "Even geduld… (%1$d/%2$d)"

#. CONTEXT: configuration file: rating
msgid "Poor"
msgstr "Slecht"

#. CONTEXT: configuration: the port to use for the mobile marquee
#. CONTEXT: configuration: remote control: the port to use for remote control
msgid "Port"
msgstr ""

#. CONTEXT: playerui: the current position of the song during song playback
msgid "Position"
msgstr ""

#. CONTEXT: installer: command line interface: instructions
#. CONTEXT: installer: command line interface: accept BDJ3 location default
#, c-format
msgid "Press 'Enter' to select the default."
msgstr ""

#. CONTEXT: song editor : previous song
msgid "Previous"
msgstr "Vorige"

#. CONTEXT: installer: command line interface: prompt to continue
#, c-format
msgid "Proceed with installation?"
msgstr ""

#. CONTEXT: set up alternate: status message
msgid "Process aborted."
msgstr ""

#. CONTEXT: starterui: profile to be used when starting BDJ4
msgid "Profile"
msgstr "Profiel"

#. CONTEXT: configuration: the profile accent color (identifies profile)
msgid "Profile Colour"
msgstr ""

#. CONTEXT: configuration: the name of this profile
msgid "Profile Name"
msgstr "Profielnaam"

#. CONTEXT: starterui: profile is already in use
msgid "Profile in use"
msgstr ""

#. CONTEXT: starter: status message
msgid "Profile may not be deleted."
msgstr ""

#. CONTEXT: configuration: mobile marquee: the link to display the QR code for the mobile marquee
#. CONTEXT: configuration: remote control: the link to display the QR code for remote control
msgid "QR Code"
msgstr ""

#. CONTEXT: text from the HTML templates (buttons and labels)
#. CONTEXT: (verb) history: re-queue the selected song
#. CONTEXT: (verb) request external dialog: queue the selected file
#. CONTEXT: (verb) song-selection: queue a song to be played
msgid "Queue"
msgstr "Nummer Toevoegen"

#. CONTEXT: text from the HTML templates (buttons and labels)
#. CONTEXT: (verb) music queue: button: queue 5 dances for playback
msgid "Queue 5"
msgstr "5 Toevoegen"

#. CONTEXT: (noun) configuration file: name of a music queue
msgid "Queue B"
msgstr "Wachtrij B"

#. CONTEXT: (noun) configuration file: name of a music queue
msgid "Queue C"
msgstr "Wachtrij C"

#. CONTEXT: (noun) configuration file: name of a music queue
msgid "Queue D"
msgstr "Wachtrij D"

#. CONTEXT: (verb) music queue: button: queue a dance for playback
msgid "Queue Dance"
msgstr "Dans Toevoegen"

#. CONTEXT: (noun) configuration: the length of the queue displayed on the marquee
#. CONTEXT: (noun) configuration: the number of items loaded into the music queue
msgid "Queue Length"
msgstr "Wachtrij lengte"

#. CONTEXT: (noun) configuration: queue: the name of the music queue
msgid "Queue Name"
msgstr "Wachtrij naam"

#. CONTEXT: (verb) music queue: button: queue a playlist for playback
msgid "Queue Playlist"
msgstr "Speellijst Toevoegen"

#. CONTEXT: The name of the 'queuedance' playlist file
#. CONTEXT: playlist: the name for the special playlist used for the 'queue dance' button
#. CONTEXT: edit sequences: the name for the special playlist used for the 'queue dance' button
#. CONTEXT: player: the name of the special playlist for queueing a dance
msgid "QueueDance"
msgstr "DansToevoegen"

#. CONTEXT: (noun) configuration: queue: select which queue to configure
msgid "Queue_noun"
msgstr "Wachtrij"

#. CONTEXT: configuration file: dance
msgid "Quickstep"
msgstr "Quickstep"

#. CONTEXT: configuration: itunes: label for itunes rating conversion
#. CONTEXT: configuration: rating: title of the rating name column
#. CONTEXT: label: dance rating (short name for listing)
msgid "Rating"
msgstr "Beoordeling"

#. CONTEXT: set up alternate: checkbox: re-install alternate
#. CONTEXT: installer: checkbox: re-install BDJ4
msgid "Re-Install"
msgstr ""

#. CONTEXT: installer: message indicating the action that will be taken
#. CONTEXT: installer: command line interface: indicating action
#, c-format
msgid "Re-install %s."
msgstr "%s opnieuw installeren."

#. CONTEXT: set up alternate: message indicating the action that will be taken
#, c-format
msgid "Re-install existing alternate."
msgstr ""

#. CONTEXT: database update: rebuilds the database
msgid "Rebuild Database"
msgstr "Database heropbouwen"

#. CONTEXT: playerui: menu selection: marquee: bring the marquee window back to the main screen
msgid "Recover Marquee"
msgstr ""

#. CONTEXT: player-ui: error message
msgid "Recovered from crash."
msgstr ""

#. CONTEXT: installer: status message
#, c-format
msgid "Registering %s."
msgstr ""

#. CONTEXT: side-by-side list: button: remove the selected field
#. CONTEXT: music queue: button: remove the song from the queue
msgid "Remove"
msgstr "Verwijderen"

#. CONTEXT: database update: reorganize : help text
msgid "Renames the audio files based on the organization settings."
msgstr ""

#. CONTEXT: database update: reorganize : renames audio files based on organization settings
msgid "Reorganize"
msgstr "Reorganiseren"

#. CONTEXT: text from the HTML templates (buttons and labels)
msgid "Repeat"
msgstr "Herhalen"

#. CONTEXT: database update: rebuild: help text
msgid ""
"Replaces the BallroomDJ database in its entirety. All changes to the "
"database will be lost."
msgstr ""

#. CONTEXT: configuration: display settings for: requests
#. CONTEXT: playerui: name of request tab : lists the songs in the database
msgid "Request"
msgstr "Verzoek"

#. CONTEXT: playerui: menu selection: action: request external
msgid "Request External"
msgstr "Externe Aanvraag"

#. CONTEXT: song selection filter: filter dialog: resets the selections
#. CONTEXT: bpm counter: reset button
msgid "Reset"
msgstr "Resetten"

#. CONTEXT: apply adjustment dialog: restore original file
#. CONTEXT: managementui: menu selection: song editor: restore original
msgid "Restore Original"
msgstr ""

#. CONTEXT: playerui: button: tooltip: return to the beginning of the song
msgid "Return to beginning of song"
msgstr ""

#. CONTEXT: configuration file: genre
msgid "Rock"
msgstr "Rock"

#. CONTEXT: configuration file: dance
msgid "Rumba"
msgstr "Rumba"

#. CONTEXT: installer: status message
#, c-format
msgid "Running conversion script: %s."
msgstr ""

#. CONTEXT: configuration file: dance
msgid "Salsa"
msgstr "Salsa"

#. CONTEXT: configuration file: dance
msgid "Samba"
msgstr "Samba"

#. CONTEXT: song editor : save data
#. CONTEXT: save file dialog: save
#. CONTEXT: bpm counter: save button
msgid "Save"
msgstr "Bewaren"

#. CONTEXT: installer: status message
msgid "Saving install location."
msgstr ""

#. CONTEXT: configuration: scaling factor for the user interface
msgid "Scale"
msgstr ""

#. CONTEXT: song selection filter: a filter: filter the song selection with a search for text
msgid "Search"
msgstr "Zoeken"

#. CONTEXT: bpm counter: number of seconds
msgid "Seconds"
msgstr "Seconden"

#. CONTEXT: side-by-side list: button: add the selected field
#. CONTEXT: select file: selects the file
#. CONTEXT: song-selection: select a song to be added to the song list
#. CONTEXT: select folder dialog: select folder
#. CONTEXT: select file dialog: select file
#. CONTEXT: managementui: config: button: add the selected songs to the song list
msgid "Select"
msgstr "Selecteer"

#. CONTEXT: select file: title of window: select <file-type>
#, c-format
msgid "Select %s"
msgstr ""

#. CONTEXT: installer: dialog title for selecting BDJ3 location
#, c-format
msgid "Select %s Location"
msgstr ""

#. CONTEXT: configuration: itunes media folder selection dialog: window title
#, c-format
msgid "Select %s Media Location"
msgstr ""

#. CONTEXT: configuration: itunes xml file selection dialog: window title
#, c-format
msgid "Select %s XML File"
msgstr ""

#. CONTEXT: request external dialog: title for the dialog
msgid "Select Audio File"
msgstr "Selecteer Audio-bestand"

#. CONTEXT: request external: dance drop-down
msgid "Select Dance"
msgstr ""

#. CONTEXT: configuration: file selection dialog: window title
#. CONTEXT: request external: file selection dialog: window title
msgid "Select File"
msgstr "Selecteer bestand"

#. CONTEXT: configuration: folder selection dialog: window title
#. CONTEXT: update database: dialog title for selecting database music folder
#, c-format
msgid "Select Music Folder Location"
msgstr ""

#. CONTEXT: starterui: basic support dialog: button: support option
#. CONTEXT: starterui: support message dialog: sends the support message
msgid "Send Support Message"
msgstr "Verzend Support bericht"

#. CONTEXT: starterui: support: status message
#, c-format
msgid "Sending %s"
msgstr ""

#. CONTEXT: starterui: support: status message
#, c-format
msgid "Sending %s Information"
msgstr ""

#. CONTEXT: starterui: support: status message
#, c-format
msgid "Sending Diagnostics"
msgstr ""

#. CONTEXT: starterui: support: status message
#, c-format
msgid "Sending Support Message"
msgstr ""

#. CONTEXT: select file: file type for the file selection dialog (sequence)
#. CONTEXT: playlist management: type of playlist
#. CONTEXT: sequence editor: label for sequence name
#. CONTEXT: sequence editor: title for the sequence list
msgid "Sequence"
msgstr "Sequentie"

#. CONTEXT: playerui: select the current queue for playback
msgid "Set Queue for Playback"
msgstr ""

#. CONTEXT: starterui: menu item: install in alternate folder
#, c-format
msgid "Set Up Alternate Folder"
msgstr ""

#. CONTEXT: set up alternate: status message
msgid "Setup complete."
msgstr ""

#. CONTEXT: playerui: menu checkbox: show the extra queues (in addition to the main music queue)
msgid "Show Extra Queues"
msgstr ""

#. CONTEXT: configuration: show-marquee: selection
msgid "Show Marquee"
msgstr ""

#. CONTEXT: configuration: queue: whether to show the 'queue dance' buttons
msgid "Show Queue Dance Buttons"
msgstr ""

#. CONTEXT: configuration: marquee: show the song information (artist/title) on the marquee
msgid "Show Song Information"
msgstr ""

#. CONTEXT: configuration: the shutdown script to run before starting the player.  Used on Linux.
msgid "Shutdown Script"
msgstr "Afsluitscript"

#. CONTEXT: installer: status message
msgid "Skipping conversion."
msgstr ""

#. CONTEXT: managementui: name of song editor notebook tab
msgid "Song Editor"
msgstr "Song Editor"

#. CONTEXT: configuration: display settings for: song editor column N
#, c-format
msgid "Song Editor - Column %d"
msgstr ""

#. CONTEXT: label: time to end the song
msgid "Song End"
msgstr "Song Einde"

#. CONTEXT: configuration: display settings for: song list
#. CONTEXT: music queue: label for song list name
#. CONTEXT: select file: file type for the file selection dialog (song list)
#. CONTEXT: managementui: name of easy song list song selection tab
#. CONTEXT: managementui: name of song list notebook tab
#. CONTEXT: playlist management: type of playlist
msgid "Song List"
msgstr "Songlijst"

#. CONTEXT: configuration: display settings for: song selection
#. CONTEXT: managementui: name of song selection notebook tab
msgid "Song Selection"
msgstr "Song selectie"

#. CONTEXT: label: time to start the song
msgid "Song Start"
msgstr "Song Start"

#. CONTEXT: statistics: Label for number of songs in song list
msgid "Songs"
msgstr "Songs"

#. CONTEXT: song selection filter: a filter: select the method to sort the song selection display
msgid "Sort by"
msgstr ""

#. CONTEXT: text from the HTML templates (buttons and labels)
#. CONTEXT: configuration: dances: the speed of the dance (fast/normal/slow)
#. CONTEXT: playerui: the current speed for song playback
msgid "Speed"
msgstr "Tempo"

#. CONTEXT: label: speed adjustment for playback
msgid "Speed Adjustment"
msgstr "Tempo aanpassing"

#. CONTEXT: set up alternate: start the set-up process
#. CONTEXT: update database: button to start the database update process
msgid "Start"
msgstr "Start"

#. CONTEXT: sequence editor: menu selection: sequence: edit menu: start new sequence
msgid "Start New Sequence"
msgstr ""

#. CONTEXT: managementui: menu selection: song list: edit menu: start new song list
msgid "Start New Song List"
msgstr ""

#. CONTEXT: installer: status message
msgid "Starting conversion process."
msgstr ""

#. CONTEXT: configuration: the startup script to run before starting the player.  Used on Linux.
msgid "Startup Script"
msgstr "Opstartscript"

#. CONTEXT: managementui: name of statistics tab
msgid "Statistics"
msgstr ""

#. CONTEXT: label: status
msgid "Status"
msgstr "Status"

#. CONTEXT: update database: button to stop the database update process
msgid "Stop"
msgstr "Stop"

#. CONTEXT: playlist management: stop after
msgid "Stop After"
msgstr ""

#. CONTEXT: starterui: menu item: stop all BDJ4 processes
#, c-format
msgid "Stop All %s Processes"
msgstr ""

#. CONTEXT: configuration: queue: the time when playback will stop
#. CONTEXT: playlist management: stop at
msgid "Stop At"
msgstr ""

#. CONTEXT: database update: status message
msgid "Stopped by User"
msgstr "Gestopt door gebruiker"

#. CONTEXT: starterui: sending support message: subject of message
msgid "Subject"
msgstr "Onderwerp"

#. CONTEXT: starterui: button: support : support information
#. CONTEXT: starterui: title for the support dialog
msgid "Support"
msgstr "Support"

#. CONTEXT: starterui: title for the support message dialog
msgid "Support Message"
msgstr ""

#. CONTEXT: starterui: basic support dialog, list of support options
msgid "Support options"
msgstr ""

#. CONTEXT: playerui: menu checkbox: when a queue is emptied, switch playback to the next queue
msgid "Switch Queue When Empty"
msgstr ""

#. CONTEXT: configuration: dances: tags associated with the dance
#. CONTEXT: label: tags (for use by the user)
msgid "Tags"
msgstr "Tags"

#. CONTEXT: configuration file: dance
msgid "Tango"
msgstr "Tango"

#. CONTEXT: configuration file: The completion message displayed on the marquee when the playlist is finished.
msgid "Thank You Dancers"
msgstr ""

#. CONTEXT: installer: message indicating the conversion action that will be taken
msgid "The conversion process will not be run."
msgstr ""

#. CONTEXT: installer: instructions
msgid ""
"The conversion process will only run for new installations and for re-"
"installations."
msgstr ""

#. CONTEXT: installer: command line interface: instructions
#, c-format
msgid ""
"The conversion process will only run for new installations and for re-"
"installs."
msgstr ""

#. CONTEXT: configuration: the theme to use for the user interface
msgid "Theme"
msgstr "Thema"

#. CONTEXT: create from playlist: set the maximum time for the song list
msgid "Time Limit"
msgstr "Tijdslimiet"

#. CONTEXT: configuration: dances: time signature for the dance
msgid "Time Signature"
msgstr "Maat aanduiding"

#. CONTEXT: configuration: the title to display on the mobile marquee
#. CONTEXT: label: title
msgid "Title"
msgstr "Titel"

#. CONTEXT: music queue: button: set playback to pause after the selected song is played (toggle)
msgid "Toggle Pause"
msgstr "Pauze omschakelen"

#. CONTEXT: playerui: button: tooltip: toggle the repeat song on and off
msgid "Toggle Repeat"
msgstr ""

#. CONTEXT: database update: status message: total number of files found
msgid "Total Files"
msgstr "Totaal aantal bestanden"

#. CONTEXT: statistics: Label for total song list duration
msgid "Total Time"
msgstr "Totale tijd"

#. CONTEXT: label: track number
msgid "Track"
msgstr "Track"

#. CONTEXT: label: track count
msgid "Track Count"
msgstr ""

#. CONTEXT: apply adjustments: trim silence checkbox
msgid "Trim Silence"
msgstr "Trim stilte"

#. CONTEXT: managementui: menu selection: song list: actions menu: truncate the song list
msgid "Truncate"
msgstr "Inkorten"

#. CONTEXT: configuration: dances: the type of the dance (club/latin/standard)
msgid "Type"
msgstr "Type"

#. CONTEXT: installer: status message
#, c-format
msgid "Unable to determine %s version."
msgstr ""

#. CONTEXT: installer: failure message
#, c-format
msgid "Unable to locate %s."
msgstr "Kan %s niet vinden."

#. CONTEXT: installer: status message
msgid "Unable to locate BDJ3 database."
msgstr ""

#. CONTEXT: configuration file: rating
msgid "Unrated"
msgstr "Onbeoordeeld"

#. CONTEXT: managementui: notebook tab title: update database
msgid "Update Database"
msgstr "Database bijwerken"

#. CONTEXT: database update: update from itunes
#, c-format
msgid "Update from %s"
msgstr ""

#. CONTEXT: database update: updates the database using the tags from the audio files
msgid "Update from Audio File Tags"
msgstr "Bijwerken vanuit audio tags"

#. CONTEXT: database update: status message: number of files updated in the database
#. CONTEXT: database update: status message: number of files updated
msgid "Updated"
msgstr ""

#. CONTEXT: database update: update from itunes: help text
#, c-format
msgid ""
"Updates the information in the BallroomDJ database from the %s database."
msgstr ""

#. CONTEXT: database update: update from audio file tags: help text
msgid ""
"Updates the information in the BallroomDJ database from the audio file tags."
msgstr ""

#. CONTEXT: set up alternate: status message
#. CONTEXT: installer: status message
#, c-format
msgid "Updating %s."
msgstr ""

#. CONTEXT: installer: message indicating the action that will be taken
#. CONTEXT: installer: command line interface: indicating action
#, c-format
msgid "Updating existing %s installation."
msgstr ""

#. CONTEXT: set up alternate: message indicating the action that will be taken
#, c-format
msgid "Updating existing alternate."
msgstr ""

#. CONTEXT: configuration: remote control: the user ID for sign-on to remote control
msgid "User ID"
msgstr ""

#. CONTEXT: configuration: options associated with the user interface
msgid "User Interface"
msgstr "Gebruikersinterface"

#. CONTEXT: installer: status message
msgid "Verification complete."
msgstr ""

#. CONTEXT: installer: status message
msgid "Verification failed."
msgstr ""

#. CONTEXT: installer: status message
msgid "Verifying installation."
msgstr ""

#. CONTEXT: configuration file: dance
msgid "Viennese Waltz"
msgstr "Weense wals"

#. CONTEXT: configuration: show-marquee: visible
msgid "Visible"
msgstr ""

#. CONTEXT: text from the HTML templates (buttons and labels)
#. CONTEXT: playerui: The current volume of the song
msgid "Volume"
msgstr "Volume"

#. CONTEXT: label: volume adjustment for playback
msgid "Volume Adjustment"
msgstr "Volumeaanpassing"

#. CONTEXT: configuration file: dance
msgid "Waltz"
msgstr "Engelse wals"

#. CONTEXT: configuration: level: title of the weight column
#. CONTEXT: configuration: rating: title of the weight column
msgid "Weight"
msgstr "Belang"

#. CONTEXT: configuration file: dance
msgid "West Coast Swing"
msgstr "West Coast Swing"

#. CONTEXT: bpm counter: instructions, line 2
msgid "When the BPM value is stable, select the Save button."
msgstr "Wanneer de BPM waarde stabiel is, klik dan op Opslaan."

#. CONTEXT: configuration: which audio tags will be written to the audio file
msgid "Write Audio File Tags"
msgstr "Werk de audio tags bij"

#. CONTEXT: database update: writes the tags in the database to the audio files
msgid "Write Tags to Audio Files"
msgstr "Schrijf Tag info naar audiobestanden"

#. CONTEXT: database update: write tags to audio files: help text
msgid ""
"Writes the audio file tags using the information from the BallroomDJ "
"database."
msgstr ""

#. CONTEXT: configuration: dialog: XML file types
msgid "XML Files"
msgstr ""

#. CONTEXT: The name of the 'automatic' playlist file
msgid "automatic"
msgstr "Automatisch"

#. CONTEXT: configuration file: dance type
msgid "club"
msgstr "club"

#. CONTEXT: The prefix name for an audio file marked for deletion (may be abbreviated)
msgid "delete"
msgstr "verwijderde"

#. CONTEXT: configuration: dance speed
msgid "fast"
msgstr "snel"

#. CONTEXT: configuration file: dance type
msgid "latin"
msgstr "latijn"

#. CONTEXT: configuration: dance speed
msgid "normal"
msgstr "normaal"

#. CONTEXT: The suffix for an original audio file (may be abbreviated)
msgid "original"
msgstr "origineel"

#. CONTEXT: configuration: dance speed
msgid "slow"
msgstr "langzaam"

#. CONTEXT: configuration file: dance type
msgid "standard"
msgstr "standaard"

#. CONTEXT: The name of the 'standardrounds' playlist file
msgid "standardrounds"
msgstr "Standaardrondes"

#. CONTEXT: title of a getting started help section
msgid "How to get Support"
msgstr ""

#. CONTEXT: text-key for getting started help section (translate the text, not the key)
msgid "helptext_get_support"
msgstr "To get support, select the 'Support' button. There are links to the wiki, forums and problem ticketing system. Or use the 'Send Support Message' button to send a message."

#. CONTEXT: title of a getting started help section
msgid "Check the Dance for Each Song"
msgstr ""

#. CONTEXT: text-key for getting started help section (translate the text, not the key)
msgid "helptext_check_dance"
msgstr "=> Select 'Music Manager' on the left side of the 'BDJ4 Management' window. Scroll through the list of songs and check to make sure the dance is set for each song.  To set the dance for a song: => Select the song. => Select the 'Song Editor' tab (below the player, above the list of songs). => Next to the 'Dance' label, use the dance drop-down selection and select the dance for the song. => In the upper right of the 'Song Editor' tab, select the 'Save' button. You can switch back to the 'Music Manager' tab and check for other songs that need to have the dance set. => Leave the 'BDJ4 Management' window open."

#. CONTEXT: title of a getting started help section
msgid "Build the Database for the First Time"
msgstr ""

#. CONTEXT: text-key for getting started help section (translate the text, not the key)
msgid "helptext_build_db"
msgstr "In order to function, BallroomDJ 4 maintains a database of all of your Songs. This database must be built for the first time. => Select the 'Manage' button.  => In the 'BDJ4 Management' window, select the 'Update Database' section on the left side of the window. The default selection 'Check for New' is used when you add or remove songs from your music collection. => Change the selection to 'Rebuild Database'. => Select the 'Start' button. => Wait for the database rebuild to finish. => Leave the 'BDJ4 Management' window open."

#. CONTEXT: title of a getting started help section
msgid "Create an Example Playlist"
msgstr ""

#. CONTEXT: text-key for getting started help section (translate the text, not the key)
msgid "helptext_create_playlist"
msgstr "=> Select 'Edit Song Lists' on the left side of the 'BDJ4 Management' window. On the right side of the lower section of the window is a list of your songs. => Select a song by clicking on it. => Now select the left arrow button in the middle of the lower section. This will add the song you selected to the song list that is being created. => Select a few songs and add each of them to the song list. Above the song list is an editable box with the name 'New Song List' in it. => Click in the box and change the name of the song list. => Close the 'BDJ4 Management' window. The song list is automatically saved."

#. CONTEXT: title of a getting started help section
msgid "Set the Location of the Music Folder"
msgstr ""

#. CONTEXT: text-key for getting started help section (translate the text, not the key)
msgid "helptext_music_location"
msgstr "The first step is to configure the location of the music folder. => Select the 'Configure' button. In the 'BDJ4 Configuration' window, the 'General Options' section is displayed. The first item in 'General Options' is the 'Music Folder'. => Change the 'Music Folder' to the location of your music. => Leave the 'BDJ4 Configuration' window open."

#. CONTEXT: title of a getting started help section
msgid "Introduction / Getting Started"
msgstr ""

#. CONTEXT: text-key for getting started help section (translate the text, not the key)
msgid "helptext_intro"
msgstr "This utility will walk you through a few steps to help you get started. => Select the 'Next' button to continue on to the next step."

#. CONTEXT: title of a getting started help section
msgid "Play a Playlist"
msgstr ""

#. CONTEXT: text-key for getting started help section (translate the text, not the key)
msgid "helptext_play_playlist"
msgstr "Now you will play the playlist that was just created. => Select the 'Player' button. => In the player window, select the 'Queue Playlist' drop-down. => Select the name of the playlist that you entered previously."

#. CONTEXT: title of a getting started help section
msgid "How is the Music Organised"
msgstr ""

#. CONTEXT: text-key for getting started help section (translate the text, not the key)
msgid "helptext_music_org"
msgstr "Setting the organisation method is important so that BallroomDJ 4 can determine the information about your songs when the database is built. => Select 'Organisation' on the left side of the 'BDJ4 Configuration' window. Many people have their music organised by putting each dance into a separate folder.  This is the default organisation: 'Dance/Title'.  If you have iTunes installed, the organization path will be set to 'Album Artist/Album/Disc - Track0 Title'. => Select the organisation method you use for your songs in the 'Organisation Path' drop-down. => Close the 'BDJ4 Organisation' window."
<|MERGE_RESOLUTION|>--- conflicted
+++ resolved
@@ -5,11 +5,7 @@
 "Project-Id-Version: ballroomdj-4\n"
 "Report-Msgid-Bugs-To: brad.lanam.comp@gmail.com\n"
 "POT-Creation-Date: 2023-01-31\n"
-<<<<<<< HEAD
-"PO-Revision-Date: 2023-02-09\n"
-=======
 "PO-Revision-Date: 2023-02-14\n"
->>>>>>> 33190cf3
 "Last-Translator: Automatically generated\n"
 "Language-Team: Dutch\n"
 "Language: nl\n"
@@ -220,15 +216,9 @@
 msgid "Add New"
 msgstr "Voeg nieuwe toe"
 
-<<<<<<< HEAD
-#. CONTEXT: apply adjustments: apply adjustments checkbox
-msgid "Adjust Speed, Song Start and End"
-msgstr "Snelheid aanpassen, Song Begin en Einde"
-=======
 #. CONTEXT: apply adjustments: adjust speed/song start/song end checkbox
 msgid "Adjust Speed, Song Start and Song End"
 msgstr "Snelheid aanpassen, Song Begin en Song Einde"
->>>>>>> 33190cf3
 
 #. CONTEXT: configuration file: dance level
 msgid "Advanced"
@@ -804,13 +794,6 @@
 msgid "Foxtrot"
 msgstr "Foxtrot"
 
-<<<<<<< HEAD
-=======
-#. CONTEXT: playlist management: Gap
-msgid "Gap"
-msgstr "Kloof"
-
->>>>>>> 33190cf3
 #. CONTEXT: configuration: queue: the amount of time to wait inbetween songs
 #. CONTEXT: playlist management: Gap between songs
 msgid "Gap Between Songs"
