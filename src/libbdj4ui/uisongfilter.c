--- conflicted
+++ resolved
@@ -113,17 +113,10 @@
 static void uisfCreateDialog (uisongfilter_t *uisf);
 static bool uisfResponseHandler (void *udata, int32_t responseid);
 static void uisfUpdate (uisongfilter_t *uisf);
-<<<<<<< HEAD
-static bool uisfPlaylistSelectHandler (void *udata, long idx);
-static bool uisfSortBySelectHandler (void *udata, long idx);
-static bool uisfGenreSelectHandler (void *udata, long idx);
-static int  uisfDanceSelectHandler (void *udata, long idx, int count);
-=======
 static int32_t uisfPlaylistSelectHandler (void *udata, const char *str);
 static int32_t uisfSortBySelectHandler (void *udata, const char *sval);
 static bool uisfGenreSelectHandler (void *udata, int32_t idx);
 static bool uisfDanceSelectHandler (void *udata, int32_t idx, int32_t count);
->>>>>>> ea9ed3fb
 static void uisfInitDisplay (uisongfilter_t *uisf);
 static void uisfPlaylistSelect (uisongfilter_t *uisf, const char *fn);
 static void uisfSortBySelect (uisongfilter_t *uisf, const char *sval);
@@ -932,13 +925,8 @@
 }
 
 /* count is not used */
-<<<<<<< HEAD
-static int
-uisfDanceSelectHandler (void *udata, long idx, int count)
-=======
 static bool
 uisfDanceSelectHandler (void *udata, int32_t idx, int32_t count)
->>>>>>> ea9ed3fb
 {
   uisongfilter_t  *uisf = udata;
 
