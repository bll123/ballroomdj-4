/*
 * Copyright 2024 Brad Lanam Pleasant Hill CA
 */
#include "config.h"

#include <stdio.h>
#include <stdint.h>
#include <stdbool.h>
#include <stdint.h>
#include <inttypes.h>
#include <stdlib.h>
#include <string.h>
#include <math.h>

#include "callback.h"
#include "log.h"
#include "mdebug.h"
#include "nlist.h"
#include "tmutil.h"
#include "ui.h"
#include "uivirtlist.h"
#include "uiwcont.h"

/* initialization states */
enum {
  VL_INIT_NONE,
  VL_INIT_BASIC,
  VL_INIT_HEADING,   // may be skipped
  VL_INIT_ROWS,
  VL_INIT_DISP,
};

enum {
  VL_ROW_UNKNOWN = -753,
  VL_ROW_HEADING = -754,      // some weird number
  VL_MIN_WIDTH_ANY = -755,
  VL_SCROLL_NORM = false,
  VL_SCROLL_FORCE = true,
  VL_DOUBLE_CLICK_TIME = 200,   // milliseconds
};

enum {
  VL_W_SCROLL_WIN,
  VL_W_HEADBOX,
  VL_W_EVENT_BOX,
  VL_W_MAIN_HBOX,
  VL_W_MAIN_VBOX,
  VL_W_SB,
  VL_W_SB_SZGRP,
  VL_W_HEAD_FILLER,
  VL_W_KEYH,
  VL_W_MAX,
};

enum {
  VL_CB_SB,
  VL_CB_KEY,
  VL_CB_MBUTTON,
  VL_CB_SCROLL,
  VL_CB_VBOX_SZ_CHG,
  VL_CB_ROW_SZ_CHG,
  VL_CB_MAX,
};

enum {
  VL_USER_CB_ENTRY_VAL,
  VL_USER_CB_RB_CHG,
  VL_USER_CB_CB_CHG,
  VL_USER_CB_MAX,
};

enum {
  VL_IDENT_COLDATA  = 0x766c636f6c647400,
  VL_IDENT_COL      = 0x766c636f6c00bbcc,
  VL_IDENT_ROW      = 0x766c726f7700bbcc,
  VL_IDENT          = 0x766c00bbccddeeff,
};

static const char * const VL_SELECTED_CLASS = "bdj-selected";
static const char * const VL_LIST_CLASS = "bdj-listing";
static const char * const VL_HEAD_CLASS = "bdj-heading";
static const char * const VL_DARKBG_CLASS = "bdj-dark-bg";

typedef struct uivlcol uivlcol_t;

typedef struct {
  uivirtlist_t    *vl;
  int             dispidx;
  callback_t      *focuscb;
} uivlrowcb_t;

typedef struct {
  uint64_t    ident;
  uiwcont_t   *szgrp;
  /* the following data is specific to a column */
  vltype_t    type;
  /* the baseclass is always applied */
  uientryval_t  entrycb;
  void        *entryudata;
  callback_t  *togglecb;      // radio buttons and check buttons
  callback_t  *spinboxcb;
  callback_t  *spinboxtimecb;
  callback_t  *colszcb;
  uivlcol_t   *col0;
  char        *baseclass;
  int         minwidth;
  int         entrySz;
  int         entryMaxSz;
  int         sbtype;
  int         colwidth;
  callback_t  *sbcb;
  double      sbmin;
  double      sbmax;
  double      sbincr;
  double      sbpageincr;
  int         grow;
  /* is the entire column hidden? */
  /* note that this is not a true/false value */
  int         hidden;
  bool        alignend: 1;
  bool        ellipsize : 1;
} uivlcoldata_t;

typedef struct uivlcol {
  uint64_t  ident;
  uiwcont_t *box;
  uiwcont_t *uiwidget;
  /* class needs to be held temporarily so it can be removed */
  char      *class;
  int       colidx;
  int32_t   value;        // internal numeric value
} uivlcol_t;

typedef struct {
  uint64_t      ident;
  uivirtlist_t  *vl;
  uiwcont_t     *hbox;
  uivlcol_t     *cols;
  uivlrowcb_t   *rowcb;             // must have a stable address
  int           dispidx;
  bool          cleared : 1;        // row is on-screen, no display
  bool          created : 1;
  bool          hidden : 1;         // the row is off-screen
  bool          initialized : 1;
  bool          selected : 1;       // a temporary flag to ease processing
} uivlrow_t;

/* need a container of stable allocated addresses */
typedef struct {
  uivlrowcb_t     *rowcb;
} uivlcbcont_t;

typedef struct uivirtlist {
  uint64_t      ident;
  const char    *tag;
  uiwcont_t     *wcont [VL_W_MAX];
  callback_t    *callbacks [VL_CB_MAX];
  callback_t    *usercb [VL_USER_CB_MAX];
  mstime_t      doubleClickCheck;
  int           numcols;
  uivlcoldata_t *coldata;
  uivlrow_t     *rows;
  uivlrow_t     headingrow;
  int           dispsize;
  int           dispalloc;
  int           vboxheight;
  int           vboxwidth;
  int           rowheight;
  int32_t       numrows;
  int32_t       rowoffset;
  int32_t       currSelection;
  nlist_t       *selected;
  int           initialized;
  /* user callbacks */
  uivlfillcb_t  fillcb;
  void          *filludata;
  uivlselcb_t   selcb;
  void          *seludata;
  uivlselcb_t   dclickcb;
  void          *dclickudata;
  /* flags */
  bool          inscroll : 1;
  bool          dispheading : 1;
  bool          darkbg : 1;
  bool          uselistingfont : 1;
} uivirtlist_t;

static void uivlFreeRow (uivirtlist_t *vl, uivlrow_t *row);
static void uivlFreeCol (uivlcol_t *col);
static void uivlCreateRow (uivirtlist_t *vl, uivlrow_t *row, int dispidx, bool isheading);
static uivlrow_t * uivlGetRow (uivirtlist_t *vl, int32_t rownum);
static void uivlPackRow (uivirtlist_t *vl, uivlrow_t *row);
static bool uivlScrollbarCallback (void *udata, double value);
static bool uivlKeyEvent (void *udata);
static bool uivlMButtonEvent (void *udata, int32_t dispidx, int32_t colidx);
static bool uivlScrollEvent (void *udata, int32_t dir);
static void uivlClearDisplaySelections (uivirtlist_t *vl);
static void uivlSetDisplaySelections (uivirtlist_t *vl);
static void uivlClearSelections (uivirtlist_t *vl);
static void uivlAddSelection (uivirtlist_t *vl, uint32_t rownum);
static void uivlProcessScroll (uivirtlist_t *vl, int32_t start, int sctype);
static bool uivlVboxSizeChg (void *udata, int32_t width, int32_t height);
static bool uivlRowSizeChg (void *udata, int32_t width, int32_t height);
static bool uivlColSizeChg (void *udata, int32_t width, int32_t height);
static void uivlRowBasicInit (uivirtlist_t *vl, uivlrow_t *row, int dispidx);
static bool uivlFocusCallback (void *udata);
static void uivlUpdateSelections (uivirtlist_t *vl, int32_t rownum);
int32_t uivlRowOffsetLimit (uivirtlist_t *vl, int32_t rowoffset);
int32_t uivlRownumLimit (uivirtlist_t *vl, int32_t rownum);
static void uivlSelectionHandler (uivirtlist_t *vl, int32_t rownum, int32_t colidx);
static void uivlDoubleClickHandler (uivirtlist_t *vl, int32_t rownum, int32_t colidx);
static void uivlSetToggleChangeCallback (uivirtlist_t *vl, int colidx, callback_t *cb);
static void uivlClearRowDisp (uivirtlist_t *vl, int dispidx);
static bool uivlValidateColumn (uivirtlist_t *vl, int initstate, int colidx, const char *func);
static bool uivlValidateRowColumn (uivirtlist_t *vl, int initstate, int32_t rownum, int colidx, const char *func);

uivirtlist_t *
uiCreateVirtList (const char *tag, uiwcont_t *boxp,
    int dispsize, int headingflag, int minwidth)
{
  uivirtlist_t  *vl;

  vl = mdmalloc (sizeof (uivirtlist_t));
  vl->ident = VL_IDENT;
  vl->tag = tag;
  vl->fillcb = NULL;
  vl->filludata = NULL;
  vl->selcb = NULL;
  vl->seludata = NULL;
  vl->dclickcb = NULL;
  vl->dclickudata = NULL;
  vl->inscroll = false;
  vl->dispheading = true;
  if (headingflag == VL_NO_HEADING) {
    vl->dispheading = false;
  }
  vl->darkbg = false;
  vl->uselistingfont = false;
  vl->vboxheight = -1;
  vl->vboxwidth = -1;
  vl->rowheight = -1;

  for (int i = 0; i < VL_W_MAX; ++i) {
    vl->wcont [i] = NULL;
  }
  for (int i = 0; i < VL_CB_MAX; ++i) {
    vl->callbacks [i] = NULL;
  }
  for (int i = 0; i < VL_USER_CB_MAX; ++i) {
    vl->usercb [i] = NULL;
  }

  vl->wcont [VL_W_KEYH] = uiEventAlloc ();
  vl->callbacks [VL_CB_KEY] = callbackInit (uivlKeyEvent, vl, NULL);
  vl->callbacks [VL_CB_MBUTTON] = callbackInitII (uivlMButtonEvent, vl);
  vl->callbacks [VL_CB_SCROLL] = callbackInitI (uivlScrollEvent, vl);
  vl->callbacks [VL_CB_VBOX_SZ_CHG] = callbackInitII (uivlVboxSizeChg, vl);
  vl->callbacks [VL_CB_ROW_SZ_CHG] = callbackInitII (uivlRowSizeChg, vl);

  if (vl->dispheading) {
    vl->wcont [VL_W_HEADBOX] = uiCreateHorizBox ();
    uiWidgetExpandHoriz (vl->wcont [VL_W_HEADBOX]);
    uiBoxPackStart (boxp, vl->wcont [VL_W_HEADBOX]);
  }

  /* a scrolled window is necessary to allow the window to shrink */
  vl->wcont [VL_W_SCROLL_WIN] = uiCreateScrolledWindow (400);
  uiWindowSetPolicyExternal (vl->wcont [VL_W_SCROLL_WIN]);
  uiWidgetExpandVert (vl->wcont [VL_W_SCROLL_WIN]);
  uiBoxPackStartExpand (boxp, vl->wcont [VL_W_SCROLL_WIN]);

  vl->wcont [VL_W_MAIN_HBOX] = uiCreateHorizBox ();
  uiWindowPackInWindow (vl->wcont [VL_W_SCROLL_WIN], vl->wcont [VL_W_MAIN_HBOX]);
  /* need a minimum width so it looks nice */
  if (minwidth != VL_NO_WIDTH) {
    uiWidgetSetSizeRequest (vl->wcont [VL_W_MAIN_HBOX], minwidth, -1);
  }

  vl->wcont [VL_W_MAIN_VBOX] = uiCreateVertBox ();
  uiWidgetExpandHoriz (vl->wcont [VL_W_MAIN_VBOX]);
  uiWidgetEnableFocus (vl->wcont [VL_W_MAIN_VBOX]);    // for keyboard events

  /* the event box is necessary to receive mouse clicks */
  vl->wcont [VL_W_EVENT_BOX] = uiEventCreateEventBox (vl->wcont [VL_W_MAIN_VBOX]);
  uiWidgetExpandHoriz (vl->wcont [VL_W_EVENT_BOX]);
  uiBoxPackStartExpand (vl->wcont [VL_W_MAIN_HBOX], vl->wcont [VL_W_EVENT_BOX]);

  uiBoxSetSizeChgCallback (vl->wcont [VL_W_MAIN_VBOX], vl->callbacks [VL_CB_VBOX_SZ_CHG]);

  vl->wcont [VL_W_SB_SZGRP] = uiCreateSizeGroupHoriz ();
  vl->wcont [VL_W_SB] = uiCreateVerticalScrollbar (10.0);
  uiSizeGroupAdd (vl->wcont [VL_W_SB_SZGRP], vl->wcont [VL_W_SB]);
  uiBoxPackEnd (vl->wcont [VL_W_MAIN_HBOX], vl->wcont [VL_W_SB]);

  vl->callbacks [VL_CB_SB] = callbackInitD (uivlScrollbarCallback, vl);
  uiScrollbarSetPageIncrement (vl->wcont [VL_W_SB], (double) (dispsize / 2));
  uiScrollbarSetStepIncrement (vl->wcont [VL_W_SB], 1.0);
  uiScrollbarSetPageSize (vl->wcont [VL_W_SB], (double) dispsize);
  uiScrollbarSetPosition (vl->wcont [VL_W_SB], 0.0);
  uiScrollbarSetUpper (vl->wcont [VL_W_SB], 0.0);
  uiScrollbarSetChangeCallback (vl->wcont [VL_W_SB], vl->callbacks [VL_CB_SB]);

  if (vl->dispheading) {
    vl->wcont [VL_W_HEAD_FILLER] = uiCreateLabel ("");
    uiSizeGroupAdd (vl->wcont [VL_W_SB_SZGRP], vl->wcont [VL_W_HEAD_FILLER]);
    uiBoxPackEnd (vl->wcont [VL_W_HEADBOX], vl->wcont [VL_W_HEAD_FILLER]);
  }

  vl->coldata = NULL;
  vl->rows = NULL;
  vl->numcols = 0;
  vl->numrows = 0;
  vl->rowoffset = 0;
  vl->currSelection = 0;
  vl->selected = nlistAlloc ("vl-selected", LIST_ORDERED, NULL);
  /* default selection */
  nlistSetNum (vl->selected, 0, true);
  vl->initialized = VL_INIT_NONE;

<<<<<<< HEAD
  vl->dispsize = dispsize;
  vl->dispalloc = dispsize;
  vl->rows = mdmalloc (sizeof (uivlrow_t) * vl->dispalloc);
  for (int dispidx = 0; dispidx < vl->dispalloc; ++dispidx) {
    uivlRowBasicInit (vl, &vl->rows [dispidx], dispidx);
=======
  vl->disprows = disprows;
  vl->allocrows = disprows;
  vl->rows = mdmalloc (sizeof (uivlrow_t) * vl->allocrows);
  for (int dispidx = 0; dispidx < disprows; ++dispidx) {
    uivlRowBasicInit (&vl->rows [dispidx]);
>>>>>>> bec5df2d
  }

  uivlRowBasicInit (vl, &vl->headingrow, VL_ROW_HEADING);

  uiEventSetKeyCallback (vl->wcont [VL_W_KEYH], vl->wcont [VL_W_MAIN_VBOX],
      vl->callbacks [VL_CB_KEY]);
  uiEventSetButtonCallback (vl->wcont [VL_W_KEYH], vl->wcont [VL_W_EVENT_BOX],
      vl->callbacks [VL_CB_MBUTTON]);
  uiEventSetScrollCallback (vl->wcont [VL_W_KEYH], vl->wcont [VL_W_EVENT_BOX],
      vl->callbacks [VL_CB_SCROLL]);
  uiEventSetButtonCallback (vl->wcont [VL_W_KEYH], vl->wcont [VL_W_MAIN_VBOX],
      vl->callbacks [VL_CB_MBUTTON]);
  uiEventSetScrollCallback (vl->wcont [VL_W_KEYH], vl->wcont [VL_W_MAIN_VBOX],
      vl->callbacks [VL_CB_SCROLL]);

  return vl;
}

void
uivlFree (uivirtlist_t *vl)
{
  if (vl == NULL || vl->ident != VL_IDENT) {
    return;
  }

  for (int i = 0; i < VL_CB_MAX; ++i) {
    callbackFree (vl->callbacks [i]);
  }

  uivlFreeRow (vl, &vl->headingrow);

  for (int dispidx = 0; dispidx < vl->dispalloc; ++dispidx) {
    uivlFreeRow (vl, &vl->rows [dispidx]);
  }
  dataFree (vl->rows);

  for (int colidx = 0; colidx < vl->numcols; ++colidx) {
    dataFree (vl->coldata [colidx].baseclass);
    callbackFree (vl->coldata [colidx].colszcb);
    uiwcontFree (vl->coldata [colidx].szgrp);
  }
  dataFree (vl->coldata);

  nlistFree (vl->selected);

  for (int i = 0; i < VL_W_MAX; ++i) {
    uiwcontFree (vl->wcont [i]);
  }

  vl->ident = 0;
  mdfree (vl);
}

void
uivlSetNumRows (uivirtlist_t *vl, int32_t numrows)
{
  if (vl == NULL || vl->ident != VL_IDENT) {
    return;
  }

  vl->numrows = numrows;
  uiScrollbarSetUpper (vl->wcont [VL_W_SB], (double) numrows);
  logMsg (LOG_DBG, LOG_VIRTLIST, "vl: %s num-rows: %" PRId32, vl->tag, numrows);

  if (vl->initialized >= VL_INIT_ROWS) {
    if (numrows <= vl->currSelection) {
      uivlMoveSelection (vl, VL_DIR_UP);
    }
    if (numrows < vl->dispsize) {
      for (int dispidx = numrows; dispidx < vl->dispsize; ++dispidx) {
        uivlClearRowDisp (vl, dispidx);
      }
    }
  }

  if (numrows <= vl->dispsize) {
    uiWidgetHide (vl->wcont [VL_W_SB]);
  } else {
    uiWidgetShow (vl->wcont [VL_W_SB]);
  }
}

void
uivlSetNumColumns (uivirtlist_t *vl, int numcols)
{
  if (vl == NULL || vl->ident != VL_IDENT) {
    return;
  }

  vl->numcols = numcols;
  vl->coldata = mdmalloc (sizeof (uivlcoldata_t) * numcols);
  for (int colidx = 0; colidx < numcols; ++colidx) {
    uivlcoldata_t *coldata = &vl->coldata [colidx];

    coldata->szgrp = uiCreateSizeGroupHoriz ();
    coldata->ident = VL_IDENT_COLDATA;
    coldata->type = VL_TYPE_LABEL;
    coldata->entrycb = NULL;
    coldata->entryudata = NULL;
    coldata->togglecb = NULL;
    coldata->spinboxcb = NULL;
    coldata->spinboxtimecb = NULL;
    coldata->colszcb = NULL;
    coldata->colwidth = -1;
    coldata->baseclass = NULL;
    coldata->minwidth = VL_MIN_WIDTH_ANY;
    coldata->entrySz = 0;
    coldata->entryMaxSz = 0;
    coldata->sbtype = 0;
    coldata->sbcb = NULL;
    coldata->sbmin = 0;
    coldata->sbmax = 10;
    coldata->sbincr = 1;
    coldata->sbpageincr = 5;
    coldata->alignend = false;
    coldata->ellipsize = false;
    coldata->grow = VL_COL_WIDTH_FIXED;
    coldata->hidden = VL_COL_SHOW;
  }

  vl->initialized = VL_INIT_BASIC;
  logMsg (LOG_DBG, LOG_VIRTLIST, "vl: %s num-cols: %d [init-basic]", vl->tag, numcols);
}

void
uivlSetDarkBackground (uivirtlist_t *vl)
{
  if (vl == NULL || vl->ident != VL_IDENT) {
    return;
  }

  vl->darkbg = true;
  uiWidgetAddClass (vl->wcont [VL_W_MAIN_HBOX], VL_DARKBG_CLASS);
  if (vl->dispheading) {
    uiWidgetAddClass (vl->wcont [VL_W_HEADBOX], VL_DARKBG_CLASS);
  }
}

void
uivlSetUseListingFont (uivirtlist_t *vl)
{
  if (vl == NULL || vl->ident != VL_IDENT) {
    return;
  }

  vl->uselistingfont = true;
}

/* column set */

void
uivlSetColumnHeading (uivirtlist_t *vl, int colidx, const char *heading)
{
  if (! uivlValidateColumn (vl, VL_INIT_BASIC, colidx, __func__)) {
    return;
  }
  if (vl->dispheading == false) {
    return;
  }

<<<<<<< HEAD
  if (vl->initialized < VL_INIT_HEADING) {
    uivlCreateRow (vl, &vl->headingrow, VL_ROW_HEADING, true);
    vl->initialized = VL_INIT_HEADING;
    logMsg (LOG_DBG, LOG_VIRTLIST, "vl: %s [init-heading]", vl->tag);
  }
=======
  if (vl->initialized < VL_INIT_ROWS) {
    uivlInitRow (vl, &vl->headingrow, true);
>>>>>>> bec5df2d

  uivlSetRowColumnValue (vl, VL_ROW_HEADING, colidx, heading);
}

<<<<<<< HEAD
void
uivlMakeColumn (uivirtlist_t *vl, int colidx, vltype_t type)
{
  if (! uivlValidateColumn (vl, VL_INIT_BASIC, colidx, __func__)) {
    return;
=======
      row = &vl->rows [dispidx];
      uivlInitRow (vl, row, false);
    }
    vl->initialized = VL_INIT_ROWS;
>>>>>>> bec5df2d
  }

  vl->coldata [colidx].type = type;
}

void
uivlMakeColumnEntry (uivirtlist_t *vl, int colidx, int sz, int maxsz)
{
  if (! uivlValidateColumn (vl, VL_INIT_BASIC, colidx, __func__)) {
    return;
  }

  vl->coldata [colidx].type = VL_TYPE_ENTRY;
  vl->coldata [colidx].entrySz = sz;
  vl->coldata [colidx].entryMaxSz = maxsz;
}

void
uivlMakeColumnSpinboxTime (uivirtlist_t *vl, int colidx,
    int sbtype, callback_t *uicb)
{
  if (! uivlValidateColumn (vl, VL_INIT_BASIC, colidx, __func__)) {
    return;
  }

  vl->coldata [colidx].type = VL_TYPE_SPINBOX_TIME;
  vl->coldata [colidx].sbtype = sbtype;
  vl->coldata [colidx].sbcb = uicb;
}

void
uivlMakeColumnSpinboxNum (uivirtlist_t *vl, int colidx,
    double min, double max, double incr, double pageincr)
{
  if (! uivlValidateColumn (vl, VL_INIT_BASIC, colidx, __func__)) {
    return;
  }

  vl->coldata [colidx].type = VL_TYPE_SPINBOX_NUM;
  vl->coldata [colidx].sbmin = min;
  vl->coldata [colidx].sbmax = max;
  vl->coldata [colidx].sbincr = incr;
  vl->coldata [colidx].sbpageincr = pageincr;
}

void
uivlSetColumnMinWidth (uivirtlist_t *vl, int colidx, int minwidth)
{
  if (! uivlValidateColumn (vl, VL_INIT_BASIC, colidx, __func__)) {
    return;
  }

  vl->coldata [colidx].minwidth = minwidth;
}

void
uivlSetColumnEllipsizeOn (uivirtlist_t *vl, int colidx)
{
  if (! uivlValidateColumn (vl, VL_INIT_BASIC, colidx, __func__)) {
    return;
  }

  vl->coldata [colidx].ellipsize = true;
  vl->coldata [colidx].grow = VL_COL_WIDTH_GROW;
}

void
uivlSetColumnAlignEnd (uivirtlist_t *vl, int colidx)
{
  if (! uivlValidateColumn (vl, VL_INIT_BASIC, colidx, __func__)) {
    return;
  }

  vl->coldata [colidx].alignend = true;
}

void
uivlSetColumnGrow (uivirtlist_t *vl, int colidx, int grow)
{
  if (! uivlValidateColumn (vl, VL_INIT_BASIC, colidx, __func__)) {
    return;
  }

  vl->coldata [colidx].grow = grow;
}

void
uivlSetColumnDisplay (uivirtlist_t *vl, int colidx, int hidden)
{
  if (! uivlValidateColumn (vl, VL_INIT_BASIC, colidx, __func__)) {
    return;
  }

  vl->coldata [colidx].hidden = hidden;
}

void
uivlSetColumnClass (uivirtlist_t *vl, int colidx, const char *class)
{
  if (! uivlValidateColumn (vl, VL_INIT_BASIC, colidx, __func__)) {
    return;
  }

  dataFree (vl->coldata [colidx].baseclass);
  vl->coldata [colidx].baseclass = mdstrdup (class);
}

void
uivlSetRowColumnReadonly (uivirtlist_t *vl, int32_t rownum, int colidx)
{
  uivlrow_t   *row;

  if (! uivlValidateRowColumn (vl, VL_INIT_BASIC, rownum, colidx, __func__)) {
    return;
  }
  if (rownum == VL_ROW_HEADING) {
    return;
  }

  row = uivlGetRow (vl, rownum);
  if (row == NULL) {
    return;
  }

  switch (vl->coldata [colidx].type) {
    case VL_TYPE_ENTRY: {
      uiEntrySetState (row->cols [colidx].uiwidget, UIWIDGET_DISABLE);
      break;
    }
    case VL_TYPE_SPINBOX_NUM:
    case VL_TYPE_SPINBOX_TIME: {
      uiSpinboxSetState (row->cols [colidx].uiwidget, UIWIDGET_DISABLE);
      break;
    }
    case VL_TYPE_CHECK_BUTTON:
    case VL_TYPE_IMAGE:
    case VL_TYPE_INTERNAL_NUMERIC:
    case VL_TYPE_LABEL:
    case VL_TYPE_RADIO_BUTTON: {
      /* not handled here */
      break;
    }
  }

}

void
uivlSetRowColumnClass (uivirtlist_t *vl, int32_t rownum, int colidx, const char *class)
{
  uivlrow_t *row = NULL;
  uivlcol_t *col = NULL;

  if (! uivlValidateRowColumn (vl, VL_INIT_BASIC, rownum, colidx, __func__)) {
    return;
  }

  row = uivlGetRow (vl, rownum);
  if (row == NULL) {
    return;
  }

  col = &row->cols [colidx];
  dataFree (col->class);
  col->class = NULL;
  if (class != NULL) {
    col->class = mdstrdup (class);    // save for removal process
    uiWidgetAddClass (col->uiwidget, class);
  }
}

void
uivlSetRowColumnValue (uivirtlist_t *vl, int32_t rownum, int colidx, const char *value)
{
  uivlrow_t   *row = NULL;
  vltype_t    type;

  if (vl == NULL || vl->ident != VL_IDENT) {
    return;
  }
  if (rownum == VL_ROW_HEADING && vl->initialized < VL_INIT_HEADING) {
    logMsg (LOG_DBG, LOG_VIRTLIST, "vl: %s not-init (%d<%d)", vl->tag, vl->initialized, VL_INIT_HEADING);
    return;
  }
  if (rownum != VL_ROW_HEADING && vl->initialized < VL_INIT_ROWS) {
    logMsg (LOG_DBG, LOG_VIRTLIST, "vl: %s not-init (%d<%d)", vl->tag, vl->initialized, VL_INIT_ROWS);
    return;
  }
  if (colidx < 0 || colidx >= vl->numcols) {
    return;
  }
  if (rownum != VL_ROW_HEADING && (rownum < 0 || rownum >= vl->numrows)) {
    return;
  }

  row = uivlGetRow (vl, rownum);
  if (row == NULL) {
    return;
  }

  type = vl->coldata [colidx].type;
  if (rownum == VL_ROW_HEADING) {
    type = VL_TYPE_LABEL;
  }

  switch (type) {
    case VL_TYPE_LABEL: {
      uiLabelSetText (row->cols [colidx].uiwidget, value);
      break;
    }
    case VL_TYPE_ENTRY: {
      uiEntrySetValue (row->cols [colidx].uiwidget, value);
      break;
    }
    case VL_TYPE_CHECK_BUTTON:
    case VL_TYPE_IMAGE:
    case VL_TYPE_INTERNAL_NUMERIC:
    case VL_TYPE_RADIO_BUTTON:
    case VL_TYPE_SPINBOX_NUM:
    case VL_TYPE_SPINBOX_TIME: {
      /* not handled here */
      break;
    }
  }

  if (row->hidden == false && row->cleared) {
    uiWidgetShowAll (row->hbox);
  }
  row->cleared = false;
}

void
uivlSetRowColumnImage (uivirtlist_t *vl, int32_t rownum, int colidx,
    uiwcont_t *img, int width)
{
  uivlrow_t   *row = NULL;

  if (! uivlValidateRowColumn (vl, VL_INIT_ROWS, rownum, colidx, __func__)) {
    return;
  }

  row = uivlGetRow (vl, rownum);
  if (row == NULL) {
    return;
  }

  switch (vl->coldata [colidx].type) {
    case VL_TYPE_IMAGE: {
      uiWidgetSetSizeRequest (row->cols [colidx].uiwidget, width, -1);
      uiImageSetFromPixbuf (row->cols [colidx].uiwidget, img);
      break;
    }
    default: {
      /* not handled here */
      break;
    }
  }

  if (row->hidden == false && row->cleared) {
    uiWidgetShowAll (row->hbox);
  }
  row->cleared = false;
}

void
uivlSetRowColumnNum (uivirtlist_t *vl, int32_t rownum, int colidx, int32_t val)
{
  uivlrow_t       *row = NULL;

  if (! uivlValidateRowColumn (vl, VL_INIT_ROWS, rownum, colidx, __func__)) {
    return;
  }

  row = uivlGetRow (vl, rownum);
  if (row == NULL) {
    return;
  }

  switch (vl->coldata [colidx].type) {
    case VL_TYPE_ENTRY:
    case VL_TYPE_IMAGE:
    case VL_TYPE_LABEL: {
      /* not handled here */
      break;
    }
    case VL_TYPE_INTERNAL_NUMERIC: {
      row->cols [colidx].value = val;
      break;
    }
    case VL_TYPE_CHECK_BUTTON:
    case VL_TYPE_RADIO_BUTTON: {
      uiToggleButtonSetState (row->cols [colidx].uiwidget, val);
      break;
    }
    case VL_TYPE_SPINBOX_NUM: {
      uiSpinboxSetValue (row->cols [colidx].uiwidget, val);
      break;
    }
    case VL_TYPE_SPINBOX_TIME: {
      uiSpinboxTimeSetValue (row->cols [colidx].uiwidget, val);
      break;
    }
  }

  if (row->hidden == false && row->cleared) {
    uiWidgetShowAll (row->hbox);
  }
  row->cleared = false;
}

const char *
uivlGetRowColumnEntry (uivirtlist_t *vl, int32_t rownum, int colidx)
{
  uivlrow_t   *row;
  const char  *val = NULL;

  if (! uivlValidateRowColumn (vl, VL_INIT_ROWS, rownum, colidx, __func__)) {
    return NULL;
  }

  row = uivlGetRow (vl, rownum);
  if (row == NULL) {
    return NULL;
  }

  val = uiEntryGetValue (row->cols [colidx].uiwidget);
  return val;
}

int32_t
uivlGetRowColumnNum (uivirtlist_t *vl, int32_t rownum, int colidx)
{
  uivlrow_t   *row;
  int32_t     value = -1;

  if (! uivlValidateRowColumn (vl, VL_INIT_ROWS, rownum, colidx, __func__)) {
    return value;
  }

  row = uivlGetRow (vl, rownum);
  if (row == NULL) {
    return value;
  }

  switch (vl->coldata [colidx].type) {
    case VL_TYPE_ENTRY:
    case VL_TYPE_IMAGE:
    case VL_TYPE_LABEL: {
      /* not handled here */
      break;
    }
    case VL_TYPE_INTERNAL_NUMERIC: {
      value = row->cols [colidx].value;
      break;
    }
    case VL_TYPE_CHECK_BUTTON:
    case VL_TYPE_RADIO_BUTTON: {
      value = uiToggleButtonIsActive (row->cols [colidx].uiwidget);
      break;
    }
    case VL_TYPE_SPINBOX_NUM: {
      value = uiSpinboxGetValue (row->cols [colidx].uiwidget);
      break;
    }
    case VL_TYPE_SPINBOX_TIME: {
      value = uiSpinboxTimeGetValue (row->cols [colidx].uiwidget);
      break;
    }
  }

  return value;
}

/* callbacks */

void
uivlSetSelectionCallback (uivirtlist_t *vl, uivlselcb_t cb, void *udata)
{
  if (! uivlValidateColumn (vl, VL_INIT_BASIC, 0, __func__)) {
    return;
  }

  vl->selcb = cb;
  vl->seludata = udata;
}

void
uivlSetDoubleClickCallback (uivirtlist_t *vl, uivlselcb_t cb, void *udata)
{
  if (! uivlValidateColumn (vl, VL_INIT_BASIC, 0, __func__)) {
    return;
  }

  vl->dclickcb = cb;
  vl->dclickudata = udata;
}

void
uivlSetRowFillCallback (uivirtlist_t *vl, uivlfillcb_t cb, void *udata)
{
  if (! uivlValidateColumn (vl, VL_INIT_BASIC, 0, __func__)) {
    return;
  }
  if (cb == NULL) {
    return;
  }

  vl->fillcb = cb;
  vl->filludata = udata;
}

void
uivlSetEntryValidation (uivirtlist_t *vl, int colidx,
    uientryval_t cb, void *udata)
{
  if (! uivlValidateColumn (vl, VL_INIT_BASIC, colidx, __func__)) {
    return;
  }
  if (vl->coldata [colidx].type != VL_TYPE_ENTRY) {
    return;
  }

  vl->coldata [colidx].entrycb = cb;
  vl->coldata [colidx].entryudata = udata;
}

void
uivlSetRadioChangeCallback (uivirtlist_t *vl, int colidx, callback_t *cb)
{
  uivlSetToggleChangeCallback (vl, colidx, cb);
}

void
uivlSetCheckBoxChangeCallback (uivirtlist_t *vl, int colidx, callback_t *cb)
{
  uivlSetToggleChangeCallback (vl, colidx, cb);
}

void
uivlSetSpinboxTimeChangeCallback (uivirtlist_t *vl, int colidx, callback_t *cb)
{
  if (! uivlValidateColumn (vl, VL_INIT_BASIC, colidx, __func__)) {
    return;
  }
  if (vl->coldata [colidx].type != VL_TYPE_SPINBOX_TIME) {
    return;
  }

  vl->coldata [colidx].spinboxtimecb = cb;
}

void
uivlSetSpinboxChangeCallback (uivirtlist_t *vl, int colidx, callback_t *cb)
{
  if (! uivlValidateColumn (vl, VL_INIT_BASIC, colidx, __func__)) {
    return;
  }
  if (vl->coldata [colidx].type != VL_TYPE_SPINBOX_NUM) {
    return;
  }

  vl->coldata [colidx].spinboxcb = cb;
}


/* processing */

/* the initial display */
void
uivlDisplay (uivirtlist_t *vl)
{
  uivlrow_t   *row;

  if (! uivlValidateColumn (vl, VL_INIT_BASIC, 0, __func__)) {
    return;
  }

<<<<<<< HEAD
  for (int dispidx = 0; dispidx < vl->dispsize; ++dispidx) {
    uivlrow_t *row;
=======
  uivlPopulate (vl);
>>>>>>> bec5df2d

    row = &vl->rows [dispidx];
<<<<<<< HEAD
    uivlCreateRow (vl, row, dispidx, false);
  }
  vl->initialized = VL_INIT_ROWS;
  logMsg (LOG_DBG, LOG_VIRTLIST, "vl: %s [init-rows]", vl->tag);

  if (vl->dispheading) {
    uiBoxPackStartExpand (vl->wcont [VL_W_HEADBOX], vl->headingrow.hbox);
  }

  for (int dispidx = 0; dispidx < vl->dispsize; ++dispidx) {
    row = &vl->rows [dispidx];
=======
>>>>>>> bec5df2d
    uivlPackRow (vl, row);
    row->cleared = false;
    if (dispidx == 0) {
      uiBoxSetSizeChgCallback (row->hbox, vl->callbacks [VL_CB_ROW_SZ_CHG]);
    }
  }

  vl->initialized = VL_INIT_DISP;
  logMsg (LOG_DBG, LOG_VIRTLIST, "vl: %s [init-disp]", vl->tag);
  uiScrollbarSetPosition (vl->wcont [VL_W_SB], 0.0);
  uivlPopulate (vl);
}

/* display after a change */
void
uivlPopulate (uivirtlist_t *vl)
{
  if (! uivlValidateColumn (vl, VL_INIT_DISP, 0, __func__)) {
    return;
  }

  for (int dispidx = vl->dispsize; dispidx < vl->dispalloc; ++dispidx) {
    if (vl->rows [dispidx].hidden) {
      continue;
    }
    vl->rows [dispidx].hidden = true;
    uiWidgetHide (vl->rows [dispidx].hbox);
  }

  for (int dispidx = 0; dispidx < vl->dispsize; ++dispidx) {
    uivlrow_t   *row;
    uivlcol_t   *col;

    if (dispidx + vl->rowoffset >= vl->numrows) {
      break;
    }

    row = &vl->rows [dispidx];

    for (int colidx = 0; colidx < vl->numcols; ++colidx) {
      if (vl->coldata [colidx].hidden == VL_COL_HIDE) {
        continue;
      }
      col = &row->cols [colidx];
      if (col->class != NULL) {
        uiWidgetRemoveClass (col->uiwidget, col->class);
        dataFree (col->class);
        col->class = NULL;
      }
    }
  }

  for (int dispidx = 0; dispidx < vl->dispsize; ++dispidx) {
    uivlrow_t   *row;

    if (dispidx + vl->rowoffset >= vl->numrows) {
      break;
    }

    if (vl->fillcb != NULL) {
      vl->fillcb (vl->filludata, vl, dispidx + vl->rowoffset);
    }

    row = &vl->rows [dispidx];
    if (row->hidden) {
      row->hidden = false;
      uiWidgetShowAll (row->hbox);
    }
  }

  uivlClearDisplaySelections (vl);
  uivlSetDisplaySelections (vl);
}

void
uivlStartSelectionIterator (uivirtlist_t *vl, int32_t *iteridx)
{
  if (! uivlValidateColumn (vl, VL_INIT_BASIC, 0, __func__)) {
    return;
  }

  nlistStartIterator (vl->selected, iteridx);
}

int32_t
uivlIterateSelection (uivirtlist_t *vl, int32_t *iteridx)
{
  nlistidx_t    key = -1;

  if (! uivlValidateColumn (vl, VL_INIT_BASIC, 0, __func__)) {
    return key;
  }

  key = nlistIterateKey (vl->selected, iteridx);
  return key;
}

int32_t
uivlSelectionCount (uivirtlist_t *vl)
{
  if (! uivlValidateColumn (vl, VL_INIT_BASIC, 0, __func__)) {
    return 0;
  }

  return nlistGetCount (vl->selected);
}

int32_t
uivlGetCurrSelection (uivirtlist_t *vl)
{
  if (! uivlValidateColumn (vl, VL_INIT_DISP, 0, __func__)) {
    return 0;
  }

  return vl->currSelection;
}

void
uivlSetSelection (uivirtlist_t *vl, int32_t rownum)
{
  if (! uivlValidateRowColumn (vl, VL_INIT_DISP, rownum, 0, __func__)) {
    return;
  }
  if (rownum == VL_ROW_HEADING) {
    return;
  }

  uivlProcessScroll (vl, rownum, VL_SCROLL_NORM);
  uivlUpdateSelections (vl, rownum);
  uivlSelectionHandler (vl, rownum, VL_COL_UNKNOWN);
}

int32_t
uivlMoveSelection (uivirtlist_t *vl, int dir)
{
  int32_t     rownum;

  if (! uivlValidateColumn (vl, VL_INIT_DISP, 0, __func__)) {
    return 0;
  }

  rownum = vl->currSelection;
  if (dir == VL_DIR_UP) {
    rownum -= 1;
  }
  if (dir == VL_DIR_DOWN) {
    rownum += 1;
  }
  rownum = uivlRownumLimit (vl, rownum);

  uivlSetSelection (vl, rownum);

  return rownum;
}

/* internal routines */

static void
uivlFreeRow (uivirtlist_t *vl, uivlrow_t *row)
{
  if (row == NULL || row->ident != VL_IDENT_ROW) {
    return;
  }

  if (row->rowcb != NULL) {
    callbackFree (row->rowcb->focuscb);
    dataFree (row->rowcb);
  }

  for (int colidx = 0; colidx < vl->numcols; ++colidx) {
    if (row->cols != NULL) {
      uivlFreeCol (&row->cols [colidx]);
    }
  }
  uiwcontFree (row->hbox);
  dataFree (row->cols);
  row->ident = 0;
}

static void
uivlFreeCol (uivlcol_t *col)
{
  if (col == NULL || col->ident != VL_IDENT_COL) {
    return;
  }

  dataFree (col->class);
  col->class = NULL;
  uiwcontFree (col->box);
  uiwcontFree (col->uiwidget);
  col->box = NULL;
  col->uiwidget = NULL;
  col->ident = 0;
}

static void
uivlCreateRow (uivirtlist_t *vl, uivlrow_t *row, int dispidx, bool isheading)
{
  uiwcont_t   *uiwidget;

  if (row == NULL) {
    return;
  }
  if (! row->initialized) {
    fprintf (stderr, "%s create-row: not-init %d\n", vl->tag, dispidx);
    return;
  }
  if (row->created) {
    return;
  }

  row->hbox = uiCreateHorizBox ();
  uiWidgetAlignHorizFill (row->hbox);
  uiWidgetAlignVertStart (row->hbox);

  row->hidden = false;
  row->selected = false;
  row->created = true;
  row->cleared = true;

  row->cols = mdmalloc (sizeof (uivlcol_t) * vl->numcols);

  /* create a label so that cleared rows with only widgets will still */
  /* have a height */
  /* hair-space */
  uiwidget = uiCreateLabel ("\xe2\x80\x8a");
  uiBoxPackStart (row->hbox, uiwidget);
  if (vl->uselistingfont) {
    uiWidgetAddClass (uiwidget, VL_LIST_CLASS);
  }
  uiWidgetShow (uiwidget);
  uiwcontFree (uiwidget);

  for (int colidx = 0; colidx < vl->numcols; ++colidx) {
    vltype_t      type;
    uivlcol_t     *col;
    uivlcoldata_t *coldata;

    col = &row->cols [colidx];
    coldata = &vl->coldata [colidx];

    col->ident = VL_IDENT_COL;
    col->box = NULL;
    col->uiwidget = NULL;
    col->class = NULL;
    col->colidx = colidx;
    col->value = LIST_VALUE_INVALID;

    type = coldata->type;
    if (isheading) {
      type = VL_TYPE_LABEL;
    }

    switch (type) {
      case VL_TYPE_LABEL: {
        col->uiwidget = uiCreateLabel ("");
        break;
      }
      case VL_TYPE_IMAGE: {
        col->uiwidget = uiImageNew ();
        uiImageClear (col->uiwidget);
        uiWidgetSetMarginStart (col->uiwidget, 1);
        break;
      }
      case VL_TYPE_ENTRY: {
        col->uiwidget = uiEntryInit (coldata->entrySz, coldata->entryMaxSz);
        uiWidgetEnableFocus (col->uiwidget);
        uiEntrySetFocusCallback (col->uiwidget, row->rowcb->focuscb);
        if (coldata->entrycb != NULL) {
          uiEntrySetValidate (col->uiwidget, "", coldata->entrycb,
              coldata->entryudata, UIENTRY_IMMEDIATE);
        }
        break;
      }
      case VL_TYPE_RADIO_BUTTON: {
        if (dispidx == 0) {
          col->uiwidget = uiCreateRadioButton (NULL, "", 0);
        } else {
          uivlrow_t   *trow;

          trow = &vl->rows [0];
          col->uiwidget =
              uiCreateRadioButton (trow->cols [colidx].uiwidget, "", 0);
        }
        uiWidgetEnableFocus (col->uiwidget);
        uiToggleButtonSetFocusCallback (col->uiwidget, row->rowcb->focuscb);
        if (coldata->togglecb != NULL) {
          uiToggleButtonSetCallback (col->uiwidget, coldata->togglecb);
        }
        break;
      }
      case VL_TYPE_CHECK_BUTTON: {
        col->uiwidget = uiCreateCheckButton ("", 0);
        uiWidgetEnableFocus (col->uiwidget);
        uiToggleButtonSetFocusCallback (col->uiwidget, row->rowcb->focuscb);
        if (coldata->togglecb != NULL) {
          uiToggleButtonSetCallback (col->uiwidget, coldata->togglecb);
        }
        break;
      }
      case VL_TYPE_SPINBOX_NUM: {
        col->uiwidget = uiSpinboxIntCreate ();
        uiSpinboxSetRange (col->uiwidget, coldata->sbmin, coldata->sbmax);
        uiSpinboxSetIncrement (col->uiwidget, coldata->sbincr, coldata->sbpageincr);
        uiWidgetEnableFocus (col->uiwidget);
        uiSpinboxSetFocusCallback (col->uiwidget, row->rowcb->focuscb);
        if (coldata->spinboxcb != NULL) {
          uiSpinboxSetValueChangedCallback (col->uiwidget, coldata->spinboxcb);
        }
        break;
      }
      case VL_TYPE_SPINBOX_TIME: {
        col->uiwidget = uiSpinboxTimeCreate (coldata->sbtype,
            vl, "", coldata->sbcb);
        uiWidgetEnableFocus (col->uiwidget);
        uiSpinboxSetFocusCallback (col->uiwidget, row->rowcb->focuscb);
        if (coldata->spinboxtimecb != NULL) {
          uiSpinboxTimeSetValueChangedCallback (col->uiwidget, coldata->spinboxtimecb);
        }
        break;
      }
      case VL_TYPE_INTERNAL_NUMERIC: {
        /* an internal numeric type will always be hidden */
        /* used to associate values with the row */
        coldata->hidden = VL_COL_HIDE;
        break;
      }
    }

    if (coldata->hidden == VL_COL_HIDE) {
      continue;
    }

    /* need a box for the size change callback */
    col->box = uiCreateHorizBox ();
    uiWidgetSetAllMargins (col->box, 0);
    uiBoxPackStart (col->box, col->uiwidget);
    uiWidgetSetAllMargins (col->uiwidget, 0);

    if (row->dispidx == 0 && col->uiwidget != NULL) {
      /* set up the size change callback so that the columns */
      /* can be made to only grow, and never shrink on their own */
      coldata->colszcb = callbackInitII (uivlColSizeChg, coldata);
      coldata->col0 = col;
      uiBoxSetSizeChgCallback (col->box, coldata->colszcb);
    }

    uiWidgetSetMarginEnd (col->uiwidget, 3);
    if (coldata->grow == VL_COL_WIDTH_GROW) {
      uiWidgetAlignHorizFill (col->uiwidget);
    }
    if (vl->uselistingfont) {
      uiWidgetAddClass (col->uiwidget, VL_LIST_CLASS);
      if (isheading) {
        uiWidgetAddClass (col->uiwidget, VL_HEAD_CLASS);
      }
    }

    if (coldata->grow == VL_COL_WIDTH_GROW) {
      uiBoxPackStartExpand (row->hbox, col->box);
    } else {
      uiBoxPackStart (row->hbox, col->box);
    }
    uiSizeGroupAdd (coldata->szgrp, col->box);

    if (coldata->baseclass != NULL) {
      uiWidgetAddClass (col->uiwidget, coldata->baseclass);
    }
    if (coldata->type == VL_TYPE_LABEL) {
      if (coldata->minwidth != VL_MIN_WIDTH_ANY) {
        uiLabelSetMinWidth (col->uiwidget, coldata->minwidth);
      }
      if (! isheading && coldata->ellipsize) {
        uiLabelEllipsizeOn (col->uiwidget);
      }
      if (coldata->alignend) {
        uiLabelAlignEnd (col->uiwidget);
      }
    }

    /* when a row is first created, it is in the cleared state */
    uiWidgetHide (col->uiwidget);
  }
}

static uivlrow_t *
uivlGetRow (uivirtlist_t *vl, int32_t rownum)
{
  uivlrow_t   *row = NULL;

  if (rownum == VL_ROW_HEADING) {
    row = &vl->headingrow;
  } else {
    int32_t   rowidx;

    rowidx = rownum - vl->rowoffset;
    if (rowidx >= 0 && rowidx < vl->dispsize) {
      row = &vl->rows [rowidx];
      if (row->ident != VL_IDENT_ROW) {
        fprintf (stderr, "ERR: invalid row: rownum %" PRId32 " rowoffset: %" PRId32 " rowidx: %" PRId32, rownum, vl->rowoffset, rowidx);
      }
    }
  }

  return row;
}

static void
uivlPackRow (uivirtlist_t *vl, uivlrow_t *row)
{
  if (row == NULL) {
    return;
  }

  uiBoxPackStartExpand (vl->wcont [VL_W_MAIN_VBOX], row->hbox);
  row->hidden = false;
}

static bool
uivlScrollbarCallback (void *udata, double value)
{
  uivirtlist_t  *vl = udata;
  int32_t       start;

  if (vl->inscroll) {
    return UICB_STOP;
  }

  start = (uint32_t) floor (value);

  uivlProcessScroll (vl, start, VL_SCROLL_FORCE);

  return UICB_CONT;
}

<<<<<<< HEAD
=======
static void
uivlPopulate (uivirtlist_t *vl)
{
  for (int dispidx = vl->disprows; dispidx < vl->allocrows; ++dispidx) {
    vl->rows [dispidx].hidden = true;
    uiWidgetHide (vl->rows [dispidx].hbox);
  }

  for (int dispidx = 0; dispidx < vl->disprows; ++dispidx) {
    uivlrow_t   *row;
    uivlcol_t   *col;

    row = &vl->rows [dispidx];

    for (int colidx = 0; colidx < vl->numcols; ++colidx) {
      col = &row->cols [colidx];
      if (col->class != NULL) {
        uiWidgetRemoveClass (col->uiwidget, col->class);
        dataFree (col->class);
        col->class = NULL;
      }
    }
  }

  for (int dispidx = 0; dispidx < vl->disprows; ++dispidx) {
    uivlrow_t   *row;

    row = &vl->rows [dispidx];
    if (vl->fillcb != NULL) {
      vl->fillcb (vl->udata, vl, dispidx + vl->rowoffset);
    }

    if (row->hidden) {
      row->hidden = false;
      uiWidgetShow (row->hbox);
    }
  }

  uivlClearDisplaySelections (vl);
  uivlSetDisplaySelections (vl);
}

>>>>>>> bec5df2d
static bool
uivlKeyEvent (void *udata)
{
  uivirtlist_t  *vl = udata;

  if (vl == NULL || vl->ident != VL_IDENT) {
    return UICB_CONT;
  }
  if (vl->inscroll) {
    return UICB_CONT;
  }

  if (uiEventIsKeyReleaseEvent (vl->wcont [VL_W_KEYH])) {
    return UICB_CONT;
  }

  if (uiEventIsMovementKey (vl->wcont [VL_W_KEYH])) {
    int32_t     dir = 1;
    int32_t     nsel;

    if (uiEventIsKeyPressEvent (vl->wcont [VL_W_KEYH])) {
      if (uiEventIsPageUpDownKey (vl->wcont [VL_W_KEYH])) {
        dir = vl->dispsize;
      }
      if (uiEventIsUpKey (vl->wcont [VL_W_KEYH])) {
        dir = - dir;
      }
    }

    if (nlistGetCount (vl->selected) == 1) {
      nsel = vl->currSelection + dir;
      nsel = uivlRownumLimit (vl, nsel);
      uivlProcessScroll (vl, nsel, VL_SCROLL_NORM);
      uivlUpdateSelections (vl, nsel);
      uivlSelectionHandler (vl, nsel, VL_COL_UNKNOWN);
    }

    /* movement keys are handled internally */
    return UICB_STOP;
  }

  return UICB_CONT;
}

static bool
uivlMButtonEvent (void *udata, int32_t dispidx, int32_t colidx)
{
  uivirtlist_t  *vl = udata;
  int           button;
  int32_t       rownum = -1;

  if (vl == NULL || vl->ident != VL_IDENT) {
    return UICB_CONT;
  }
  if (vl->inscroll) {
    return UICB_CONT;
  }

  if (! uiEventIsButtonPressEvent (vl->wcont [VL_W_KEYH]) &&
      ! uiEventIsButtonDoublePressEvent (vl->wcont [VL_W_KEYH])) {
    return UICB_CONT;
  }

  uiWidgetGrabFocus (vl->wcont [VL_W_MAIN_VBOX]);
  button = uiEventButtonPressed (vl->wcont [VL_W_KEYH]);

  /* button 4 and 5 cause a single scroll event */
  if (button == UIEVENT_BUTTON_4 || button == UIEVENT_BUTTON_5) {
    int32_t     start;

    start = vl->rowoffset;

    if (button == UIEVENT_BUTTON_4) {
      start -= 1;
    }
    if (button == UIEVENT_BUTTON_5) {
      start += 1;
    }

    uivlProcessScroll (vl, start, VL_SCROLL_FORCE);
    return UICB_CONT;
  }

  /* all other buttons (1-3) cause a selection */

  if (dispidx >= 0) {
    rownum = dispidx + vl->rowoffset;
  }

  if (rownum < 0) {
    /* not found */
    return UICB_CONT;
  }

  uivlUpdateSelections (vl, rownum);
  /* call the selection handler before the double-click handler */
  uivlSelectionHandler (vl, rownum, colidx);
  if (uiEventIsButtonDoublePressEvent (vl->wcont [VL_W_KEYH])) {
    uivlDoubleClickHandler (vl, rownum, colidx);
  }

  return UICB_CONT;
}

static bool
uivlScrollEvent (void *udata, int32_t dir)
{
  uivirtlist_t  *vl = udata;
  int32_t       start;

  if (vl == NULL || vl->ident != VL_IDENT) {
    return UICB_CONT;
  }
  if (vl->inscroll) {
    return UICB_CONT;
  }

  uiWidgetGrabFocus (vl->wcont [VL_W_MAIN_VBOX]);

  start = vl->rowoffset;
  if (dir == UIEVENT_DIR_PREV || dir == UIEVENT_DIR_LEFT) {
    start -= 1;
  }
  if (dir == UIEVENT_DIR_NEXT || dir == UIEVENT_DIR_RIGHT) {
    start += 1;
  }
  uivlProcessScroll (vl, start, VL_SCROLL_FORCE);

  return UICB_CONT;
}

static void
uivlClearDisplaySelections (uivirtlist_t *vl)
{
  for (int dispidx = 0; dispidx < vl->dispsize; ++dispidx) {
    uivlrow_t   *row = &vl->rows [dispidx];

    if (row->selected) {
      uiWidgetRemoveClass (row->hbox, VL_SELECTED_CLASS);

      for (int colidx = 0; colidx < vl->numcols; ++colidx) {
        if (vl->coldata [colidx].hidden == VL_COL_SHOW) {
          uiWidgetRemoveClass (row->cols [colidx].uiwidget, VL_SELECTED_CLASS);
        }
      }
      row->selected = false;
    }
  }
}

static void
uivlSetDisplaySelections (uivirtlist_t *vl)
{
  nlistidx_t    iter;
  nlistidx_t    val;

  nlistStartIterator (vl->selected, &iter);
  while ((val = nlistIterateKey (vl->selected, &iter)) >= 0) {
    int32_t     tval;

    tval = val - vl->rowoffset;
    if (tval >= 0 && tval < vl->dispsize) {
      uivlrow_t   *row;

      row = uivlGetRow (vl, val);
      uiWidgetAddClass (row->hbox, VL_SELECTED_CLASS);
      row->selected = true;
      for (int colidx = 0; colidx < vl->numcols; ++colidx) {
        if (vl->coldata [colidx].hidden == VL_COL_SHOW) {
          uiWidgetAddClass (row->cols [colidx].uiwidget, VL_SELECTED_CLASS);
        }
      }
    }
  }
}

static void
uivlClearSelections (uivirtlist_t *vl)
{
  nlistFree (vl->selected);
  vl->selected = nlistAlloc ("vl-selected", LIST_ORDERED, NULL);
}

static void
uivlAddSelection (uivirtlist_t *vl, uint32_t rownum)
{
  uivlrow_t   *row = NULL;
  int32_t     rowidx;

  rowidx = rownum - vl->rowoffset;
  if (rowidx >= 0 && rowidx < vl->dispsize) {
    row = &vl->rows [rowidx];
  }
  nlistSetNum (vl->selected, rownum, true);

  vl->currSelection = rownum;
}

static void
uivlProcessScroll (uivirtlist_t *vl, int32_t start, int sctype)
{
  int32_t       wantrow = start;

  vl->inscroll = true;

  start = uivlRowOffsetLimit (vl, start);

  /* if this is a keyboard movement, and there's only one selection */
  /* and the desired row-number is on-screen */
  if (sctype == VL_SCROLL_NORM &&
      nlistGetCount (vl->selected) == 1 &&
      wantrow >= vl->rowoffset &&
      wantrow < vl->rowoffset + vl->dispsize) {
    if (wantrow < vl->currSelection) {
      /* selection up */
      if (wantrow < vl->rowoffset + vl->dispsize / 2 - 1) {
        start = vl->rowoffset - 1;
      } else {
        vl->inscroll = false;
        return;
      }
    } else {
      /* selection down */
      if (wantrow >= vl->rowoffset + vl->dispsize / 2) {
        start = vl->rowoffset + 1;
      } else {
        vl->inscroll = false;
        return;
      }
    }

    start = uivlRowOffsetLimit (vl, start);
  }

  if (start == vl->rowoffset) {
    vl->inscroll = false;
    return;
  }

  vl->rowoffset = start;
  uivlPopulate (vl);
  uiScrollbarSetPosition (vl->wcont [VL_W_SB], (double) start);
  vl->inscroll = false;
}

static bool
uivlVboxSizeChg (void *udata, int32_t width, int32_t height)
{
  uivirtlist_t  *vl = udata;
  int           calcrows;
  int           theight;

<<<<<<< HEAD
  if (width < vl->vboxwidth) {
    for (int colidx = 0; colidx < vl->numcols; ++colidx) {
      uivlrow_t   *row;
      uivlcol_t   *col;

      row = &vl->rows [0];
      if (vl->coldata [colidx].hidden == VL_COL_SHOW) {
        vl->coldata [colidx].colwidth = 0;
        col = &row->cols [colidx];
        uiWidgetSetSizeRequest (col->box, -1, -1);
      }
    }
  }

  vl->vboxwidth = width;

  if (uiWidgetIsMapped (vl->wcont [VL_W_MAIN_VBOX]) &&
      vl->vboxheight == height) {
    return UICB_CONT;
  }
=======
>>>>>>> bec5df2d

  vl->vboxheight = height;

  if (vl->vboxheight > 0 && vl->rowheight > 0) {
    int   odispsize = vl->dispsize;

    theight = vl->vboxheight;
    calcrows = theight / vl->rowheight;

    if (calcrows != vl->dispsize) {

      /* only if the number of rows has increased */
      if (vl->dispalloc < calcrows) {
        vl->rows = mdrealloc (vl->rows, sizeof (uivlrow_t) * calcrows);

        for (int dispidx = vl->dispsize; dispidx < calcrows; ++dispidx) {
          uivlrow_t *row;

          row = &vl->rows [dispidx];
<<<<<<< HEAD
          uivlRowBasicInit (vl, row, dispidx);
          uivlCreateRow (vl, row, dispidx, false);
=======
          uivlRowBasicInit (row);
          uivlInitRow (vl, row, false);

>>>>>>> bec5df2d
          uivlPackRow (vl, row);
          /* rows packed after the initial display need */
          /* to have their contents shown */
          if (row->hidden == false) {
            uiWidgetShowAll (row->hbox);
          }
        }

        vl->dispalloc = calcrows;
      }

      if (calcrows < vl->dispsize) {
        for (int dispidx = calcrows; dispidx < vl->dispsize; ++dispidx) {
          uivlClearRowDisp (vl, dispidx);
        }
      }

      vl->dispsize = calcrows;

      for (int dispidx = odispsize; dispidx < calcrows; ++dispidx) {
        uivlrow_t *row;

        /* force a reset as a show-all was done, the rows must be cleared */
        row = &vl->rows [dispidx];
        row->cleared = false;
        uivlClearRowDisp (vl, dispidx);
      }

      if (vl->dispsize > vl->numrows) {
        for (int dispidx = vl->numrows; dispidx < vl->dispsize; ++dispidx) {
          uivlrow_t *row;

          row = &vl->rows [dispidx];
          if (! row->cleared) {
            uivlClearRowDisp (vl, dispidx);
          }
        }
      }

<<<<<<< HEAD
      uiScrollbarSetPageIncrement (vl->wcont [VL_W_SB],
          (double) (vl->dispsize / 2));
      uiScrollbarSetPageSize (vl->wcont [VL_W_SB], (double) vl->dispsize);
=======
      vl->disprows = calcrows;
>>>>>>> bec5df2d
      uivlPopulate (vl);
    }
  }

  if (vl->numrows <= vl->dispsize) {
    uiWidgetHide (vl->wcont [VL_W_SB]);
  } else {
    uiWidgetShow (vl->wcont [VL_W_SB]);
  }

  return UICB_CONT;
}

static bool
uivlRowSizeChg (void *udata, int32_t width, int32_t height)
{
  uivirtlist_t  *vl = udata;

  vl->rowheight = height;
  return UICB_CONT;
}

static bool
uivlColSizeChg (void *udata, int32_t width, int32_t height)
{
  uivlcoldata_t   *coldata = udata;

  /* gtk seems to resize the box some number of pixels */
  /* greater than requested */
  /* just need a stable number */
  /* a smaller size may help to allow user-shrinking */
  if (width - 16 > 0 && width > coldata->colwidth) {
    coldata->colwidth = width;
    if (uiWidgetIsMapped (coldata->col0->box)) {
      uiWidgetSetSizeRequest (coldata->col0->box, width - 16, -1);
    }
  }

  return UICB_CONT;
}

static void
uivlRowBasicInit (uivirtlist_t *vl, uivlrow_t *row, int dispidx)
{
  row->vl = vl;
  row->ident = VL_IDENT_ROW;
  row->hbox = NULL;
  row->cols = NULL;
  row->created = false;
  row->cleared = false;
  row->rowcb = NULL;
  row->dispidx = dispidx;
  row->initialized = true;

  if (dispidx != VL_ROW_HEADING) {
    row->rowcb = mdmalloc (sizeof (uivlrowcb_t));
    row->rowcb->vl = vl;
    row->rowcb->dispidx = dispidx;
    row->rowcb->focuscb = callbackInit (uivlFocusCallback, row->rowcb, NULL);
  }
}

/* this handler must return UICB_CONT */
static bool
uivlFocusCallback (void *udata)
{
  uivlrowcb_t   *rowcb = udata;
  uivirtlist_t  *vl = rowcb->vl;
  int32_t       rownum;

  rownum = rowcb->dispidx + vl->rowoffset;

  uivlUpdateSelections (vl, rownum);
  uivlSelectionHandler (vl, rownum, VL_COL_UNKNOWN);

  return UICB_CONT;
}

static void
uivlUpdateSelections (uivirtlist_t *vl, int32_t rownum)
{
  if (vl->wcont [VL_W_KEYH] != NULL) {
    if (! uiEventIsControlPressed (vl->wcont [VL_W_KEYH])) {
      uivlClearSelections (vl);
      uivlClearDisplaySelections (vl);
    }
  }
  uivlAddSelection (vl, rownum);
  uivlSetDisplaySelections (vl);
}


int32_t
uivlRowOffsetLimit (uivirtlist_t *vl, int32_t rowoffset)
{
  int   tdispsize;

  if (rowoffset < 0) {
    rowoffset = 0;
  }

  /* the number of rows may be less than the available display size */
  tdispsize = vl->dispsize;
  if (vl->numrows < vl->dispsize) {
    tdispsize = vl->numrows;
  }
  if (rowoffset > vl->numrows - tdispsize) {
    rowoffset = vl->numrows - tdispsize;
  }

  return rowoffset;
}

int32_t
uivlRownumLimit (uivirtlist_t *vl, int32_t rownum)
{
  if (rownum < 0) {
    rownum = 0;
  }
  if (rownum >= vl->numrows) {
    rownum = vl->numrows - 1;
  }

  return rownum;
}

static void
uivlSelectionHandler (uivirtlist_t *vl, int32_t rownum, int32_t colidx)
{
  if (vl->selcb != NULL) {
    vl->selcb (vl->seludata, vl, rownum, colidx);
  }
}

static void
uivlDoubleClickHandler (uivirtlist_t *vl, int32_t rownum, int32_t colidx)
{
  if (vl->dclickcb != NULL) {
    vl->dclickcb (vl->dclickudata, vl, rownum, colidx);
  }
}

static void
uivlSetToggleChangeCallback (uivirtlist_t *vl, int colidx, callback_t *cb)
{
  if (vl == NULL || vl->ident != VL_IDENT) {
    return;
  }
  if (colidx < 0 || colidx >= vl->numcols) {
    return;
  }
  if (vl->coldata [colidx].type != VL_TYPE_RADIO_BUTTON &&
     vl->coldata [colidx].type != VL_TYPE_CHECK_BUTTON) {
    return;
  }

  vl->coldata [colidx].togglecb = cb;
}

static void
uivlClearRowDisp (uivirtlist_t *vl, int dispidx)
{
  uivlrow_t   *row;

  if (vl == NULL || vl->ident != VL_IDENT) {
    return;
  }
  if (dispidx < 0 || dispidx >= vl->dispsize) {
    return;
  }

  row = &vl->rows [dispidx];
  if (! row->created) {
    return;
  }
  if (row->cleared) {
    return;
  }

  row->cleared = true;

  for (int colidx = 0; colidx < vl->numcols; ++colidx) {
    if (vl->coldata [colidx].hidden == VL_COL_HIDE) {
      continue;
    }

    switch (vl->coldata [colidx].type) {
      case VL_TYPE_INTERNAL_NUMERIC: {
        break;
      }
      case VL_TYPE_LABEL: {
        uiLabelSetText (row->cols [colidx].uiwidget, "");
        break;
      }
      case VL_TYPE_IMAGE: {
        uiImageClear (row->cols [colidx].uiwidget);
        break;
      }
      case VL_TYPE_CHECK_BUTTON:
      case VL_TYPE_ENTRY:
      case VL_TYPE_RADIO_BUTTON:
      case VL_TYPE_SPINBOX_NUM:
      case VL_TYPE_SPINBOX_TIME: {
        uiWidgetHide (row->cols [colidx].uiwidget);
        break;
      }
    }
  }
}

static bool
uivlValidateColumn (uivirtlist_t *vl, int initstate, int colidx, const char *func)
{
  if (vl == NULL || vl->ident != VL_IDENT) {
    return false;
  }
  if (vl->initialized < initstate) {
    logMsg (LOG_DBG, LOG_VIRTLIST, "vl: %s %s not-init (%d<%d)", vl->tag, func, vl->initialized, initstate);
    return false;
  }
  if (colidx < 0 || colidx >= vl->numcols) {
    return false;
  }

  return true;
}

static bool
uivlValidateRowColumn (uivirtlist_t *vl, int initstate, int32_t rownum, int colidx, const char *func)
{
  bool    rc;

  rc = uivlValidateColumn (vl, initstate, colidx, func);
  if (rownum != VL_ROW_HEADING && (rownum < 0 || rownum >= vl->numrows)) {
    rc = false;
  }

  return rc;
}
<|MERGE_RESOLUTION|>--- conflicted
+++ resolved
@@ -317,19 +317,11 @@
   nlistSetNum (vl->selected, 0, true);
   vl->initialized = VL_INIT_NONE;
 
-<<<<<<< HEAD
   vl->dispsize = dispsize;
   vl->dispalloc = dispsize;
   vl->rows = mdmalloc (sizeof (uivlrow_t) * vl->dispalloc);
   for (int dispidx = 0; dispidx < vl->dispalloc; ++dispidx) {
     uivlRowBasicInit (vl, &vl->rows [dispidx], dispidx);
-=======
-  vl->disprows = disprows;
-  vl->allocrows = disprows;
-  vl->rows = mdmalloc (sizeof (uivlrow_t) * vl->allocrows);
-  for (int dispidx = 0; dispidx < disprows; ++dispidx) {
-    uivlRowBasicInit (&vl->rows [dispidx]);
->>>>>>> bec5df2d
   }
 
   uivlRowBasicInit (vl, &vl->headingrow, VL_ROW_HEADING);
@@ -490,32 +482,20 @@
     return;
   }
 
-<<<<<<< HEAD
   if (vl->initialized < VL_INIT_HEADING) {
     uivlCreateRow (vl, &vl->headingrow, VL_ROW_HEADING, true);
     vl->initialized = VL_INIT_HEADING;
     logMsg (LOG_DBG, LOG_VIRTLIST, "vl: %s [init-heading]", vl->tag);
   }
-=======
-  if (vl->initialized < VL_INIT_ROWS) {
-    uivlInitRow (vl, &vl->headingrow, true);
->>>>>>> bec5df2d
 
   uivlSetRowColumnValue (vl, VL_ROW_HEADING, colidx, heading);
 }
 
-<<<<<<< HEAD
 void
 uivlMakeColumn (uivirtlist_t *vl, int colidx, vltype_t type)
 {
   if (! uivlValidateColumn (vl, VL_INIT_BASIC, colidx, __func__)) {
     return;
-=======
-      row = &vl->rows [dispidx];
-      uivlInitRow (vl, row, false);
-    }
-    vl->initialized = VL_INIT_ROWS;
->>>>>>> bec5df2d
   }
 
   vl->coldata [colidx].type = type;
@@ -992,15 +972,10 @@
     return;
   }
 
-<<<<<<< HEAD
   for (int dispidx = 0; dispidx < vl->dispsize; ++dispidx) {
     uivlrow_t *row;
-=======
-  uivlPopulate (vl);
->>>>>>> bec5df2d
 
     row = &vl->rows [dispidx];
-<<<<<<< HEAD
     uivlCreateRow (vl, row, dispidx, false);
   }
   vl->initialized = VL_INIT_ROWS;
@@ -1012,8 +987,6 @@
 
   for (int dispidx = 0; dispidx < vl->dispsize; ++dispidx) {
     row = &vl->rows [dispidx];
-=======
->>>>>>> bec5df2d
     uivlPackRow (vl, row);
     row->cleared = false;
     if (dispidx == 0) {
@@ -1449,51 +1422,6 @@
   return UICB_CONT;
 }
 
-<<<<<<< HEAD
-=======
-static void
-uivlPopulate (uivirtlist_t *vl)
-{
-  for (int dispidx = vl->disprows; dispidx < vl->allocrows; ++dispidx) {
-    vl->rows [dispidx].hidden = true;
-    uiWidgetHide (vl->rows [dispidx].hbox);
-  }
-
-  for (int dispidx = 0; dispidx < vl->disprows; ++dispidx) {
-    uivlrow_t   *row;
-    uivlcol_t   *col;
-
-    row = &vl->rows [dispidx];
-
-    for (int colidx = 0; colidx < vl->numcols; ++colidx) {
-      col = &row->cols [colidx];
-      if (col->class != NULL) {
-        uiWidgetRemoveClass (col->uiwidget, col->class);
-        dataFree (col->class);
-        col->class = NULL;
-      }
-    }
-  }
-
-  for (int dispidx = 0; dispidx < vl->disprows; ++dispidx) {
-    uivlrow_t   *row;
-
-    row = &vl->rows [dispidx];
-    if (vl->fillcb != NULL) {
-      vl->fillcb (vl->udata, vl, dispidx + vl->rowoffset);
-    }
-
-    if (row->hidden) {
-      row->hidden = false;
-      uiWidgetShow (row->hbox);
-    }
-  }
-
-  uivlClearDisplaySelections (vl);
-  uivlSetDisplaySelections (vl);
-}
-
->>>>>>> bec5df2d
 static bool
 uivlKeyEvent (void *udata)
 {
@@ -1746,7 +1674,6 @@
   int           calcrows;
   int           theight;
 
-<<<<<<< HEAD
   if (width < vl->vboxwidth) {
     for (int colidx = 0; colidx < vl->numcols; ++colidx) {
       uivlrow_t   *row;
@@ -1767,8 +1694,6 @@
       vl->vboxheight == height) {
     return UICB_CONT;
   }
-=======
->>>>>>> bec5df2d
 
   vl->vboxheight = height;
 
@@ -1788,14 +1713,9 @@
           uivlrow_t *row;
 
           row = &vl->rows [dispidx];
-<<<<<<< HEAD
           uivlRowBasicInit (vl, row, dispidx);
           uivlCreateRow (vl, row, dispidx, false);
-=======
-          uivlRowBasicInit (row);
-          uivlInitRow (vl, row, false);
-
->>>>>>> bec5df2d
+
           uivlPackRow (vl, row);
           /* rows packed after the initial display need */
           /* to have their contents shown */
@@ -1835,13 +1755,9 @@
         }
       }
 
-<<<<<<< HEAD
       uiScrollbarSetPageIncrement (vl->wcont [VL_W_SB],
           (double) (vl->dispsize / 2));
       uiScrollbarSetPageSize (vl->wcont [VL_W_SB], (double) vl->dispsize);
-=======
-      vl->disprows = calcrows;
->>>>>>> bec5df2d
       uivlPopulate (vl);
     }
   }
