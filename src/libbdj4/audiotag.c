--- conflicted
+++ resolved
@@ -102,31 +102,7 @@
 char *
 audiotagReadTags (const char *ffn)
 {
-<<<<<<< HEAD
   return atiReadTags (at->ati, ffn);
-=======
-  char        * data;
-  const char  * targv [5];
-  size_t      retsz;
-  int         rc;
-
-  targv [0] = sysvarsGetStr (SV_PATH_PYTHON);
-  targv [1] = sysvarsGetStr (SV_PYTHON_MUTAGEN);
-  targv [2] = ffn;
-  targv [3] = NULL;
-
-  data = mdmalloc (AUDIOTAG_TAG_BUFF_SIZE);
-  rc = osProcessPipe (targv, OS_PROC_WAIT | OS_PROC_DETACH, data, AUDIOTAG_TAG_BUFF_SIZE, &retsz);
-  if (rc != 0) {
-    logMsg (LOG_DBG, LOG_DBUPDATE | LOG_AUDIO_TAG, "read tags: rc: %d", rc);
-  }
-  for (size_t i = 0; i < retsz; ++i) {
-    if (data [i] == '\0') {
-      data [i] = 'X';
-    }
-  }
-  return data;
->>>>>>> 5eb0bd98
 }
 
 slist_t *
@@ -368,282 +344,7 @@
 static void
 audiotagParseTags (slist_t *tagdata, char *data, int tagtype, int *rewrite)
 {
-<<<<<<< HEAD
   atiParseTags (at->ati, tagdata, data, tagtype, rewrite);
-=======
-  char      *tstr;
-  char      *tokstr;
-  char      *p;
-  char      *tokstrB;
-  char      *pC;
-  char      *tokstrC;
-  char      *tagname;
-  char      duration [40];
-  char      pbuff [40];
-  char      tbuff [1024];
-  int       count;
-  int       tagkey;
-  int       writetags;
-
-  writetags = bdjoptGetNum (OPT_G_WRITETAGS);
-  audiotagCreateLookupTable (tagtype);
-
-/*
- * mutagen output:
- *
- * m4a output from mutagen is very bizarre for freeform tags
- * - MPEG-4 audio (ALAC), 210.81 seconds, 1536000 bps (audio/mp4)
- * ----:BDJ4:DANCE=MP4FreeForm(b'Waltz', <AtomDataType.UTF8: 1>)
- * ----:com.apple.iTunes:MusicBrainz Track Id=MP4FreeForm(b'blah', <AtomDataType.UTF8: 1>)
- * ----:BDJ4:NOTES=MP4FreeForm(b'NOTES3 NOTES4 \xc3\x84\xc3\x84\xc3\x84\xc3\x84\xc3\x84\xc3\x84\xc3\x84\xc3\x84', <AtomDataType.UTF8: 1>)
- * trkn=(1, 0)
- * ©ART=2NE1
- * ©alb=2nd Mini Album
- * ©day=2011
- * ©gen=Electronic
- * ©nam=xyzzy
- * ©too=Lavf56.15.102
- *
- * - FLAC, 20.80 seconds, 44100 Hz (audio/flac)
- * ARTIST=artist
- * TITLE=zzz
- *
- * - MPEG 1 layer 3, 64000 bps (CBR?), 48000 Hz, 1 chn, 304.54 seconds (audio/mp3)
- * TALB=130.01-alb
- * TIT2=05 Rumba
- * TPE1=130.01-art
- * TPE2=130.01-albart
- * TRCK=122
- * TXXX=DANCE=Rumba
- * TXXX=DANCERATING=Good
- * TXXX=STATUS=Complete
- * UFID=http://musicbrainz.org=...
- */
-
-  tstr = strtok_r (data, "\r\n", &tokstr);
-  count = 0;
-  while (tstr != NULL) {
-    logMsg (LOG_DBG, LOG_DBUPDATE | LOG_AUDIO_TAG, "raw: %s", tstr);
-    if (count == 1) {
-      p = strstr (tstr, "seconds");
-      if (p != NULL) {
-        double tm;
-
-        p -= 2;  // should be pointing at last digit of seconds
-        while (*p != ' ' && p > tstr) {
-          --p;
-        }
-        ++p;
-        tm = atof (p);
-        tm *= 1000.0;
-        snprintf (duration, sizeof (duration), "%.0f", tm);
-        slistSetStr (tagdata, tagdefs [TAG_DURATION].tag, duration);
-      } else {
-        logMsg (LOG_DBG, LOG_DBUPDATE | LOG_AUDIO_TAG, "no 'seconds' found");
-      }
-    }
-
-    if (count > 1) {
-      p = strtok_r (tstr, "=", &tokstrB);
-      if (p == NULL) {
-        tstr = strtok_r (NULL, "\r\n", &tokstr);
-        ++count;
-        continue;
-      }
-
-      if (strcmp (p, "TXXX") == 0 || strcmp (p, "UFID") == 0) {
-        /* find the next = */
-        strtok_r (NULL, "=", &tokstrB);
-        /* replace the = after the TXXX and use the full TXXX=tag to search */
-        *(p+strlen(p)) = '=';
-
-        /* handle TXXX=MUSICBRAINZ_TRACKID (should be UFID) */
-        if (strcmp (p, "TXXX=MUSICBRAINZ_TRACKID") == 0) {
-          p = "UFID=http://musicbrainz.org";
-        }
-      }
-
-      /* p is pointing to the tag name */
-
-      /* some old audio file tag handling */
-      if (strcmp (p, "TXXX=VARIOUSARTISTS") == 0 ||
-          strcmp (p, "VARIOUSARTISTS") == 0) {
-        logMsg (LOG_DBG, LOG_DBUPDATE | LOG_AUDIO_TAG, "rewrite: various");
-        *rewrite |= AF_REWRITE_VARIOUS;
-      }
-      if (strcmp (p, "TXXX=DURATION") == 0 ||
-          strcmp (p, "DURATION") == 0) {
-        logMsg (LOG_DBG, LOG_DBUPDATE | LOG_AUDIO_TAG, "rewrite: duration");
-        *rewrite |= AF_REWRITE_DURATION;
-      }
-
-      tagname = slistGetStr (tagLookup [tagtype], p);
-      if (tagname != NULL) {
-        logMsg (LOG_DBG, LOG_DBUPDATE | LOG_AUDIO_TAG, "taglookup: %s %s", p, tagname);
-        tagkey = audiotagTagCheck (writetags, tagtype, tagname, AF_REWRITE_NONE);
-        logMsg (LOG_DBG, LOG_DBUPDATE | LOG_AUDIO_TAG, "tag: %s raw-tag: %s", tagname, p);
-      }
-
-      if (tagname != NULL && *tagname != '\0') {
-        int   outidx;
-
-        p = strtok_r (NULL, "=", &tokstrB);
-        /* p is pointing to the tag data */
-        if (p == NULL) {
-          p = "";
-        }
-
-        /* mutagen-inspect dumps out python code */
-        if (strstr (p, "MP4FreeForm(") != NULL) {
-          p = strstr (p, "(");
-          ++p;
-          if (strncmp (p, "b'", 2) == 0) {
-            p += 2;
-            pC = strstr (p, "'");
-            if (pC != NULL) {
-              *pC = '\0';
-            }
-          }
-          if (strncmp (p, "b\"", 2) == 0) {
-            p += 2;
-            pC = strstr (p, "\"");
-            if (pC != NULL) {
-              *pC = '\0';
-            }
-          }
-
-          /* now convert all of the \xNN values */
-          *tbuff = '\0';
-          pC = p;
-          outidx = 0;
-          while (*pC && outidx < (int) sizeof (tbuff)) {
-            if (strncmp (pC, "\\x", 2) == 0) {
-              int     rc;
-
-              rc = sscanf (pC, "\\x%hhx", &tbuff [outidx]);
-              if (rc == 1) {
-                ++outidx;
-                pC += 4;
-              } else {
-                tbuff [outidx] = *pC;
-                ++outidx;
-                ++pC;
-              }
-            } else {
-              tbuff [outidx] = *pC;
-              ++outidx;
-              ++pC;
-            }
-            tbuff [outidx] = '\0';
-          }
-          p = tbuff;
-        }
-
-        /* put in some extra checks for odd mutagen python output */
-        /* this stuff always appears in the UFID tag output */
-        if (p != NULL) {
-          if (tagkey == TAG_RECORDING_ID) {
-            /* check for old mangled data */
-            /* note that mutagen-inspect always outputs the b', */
-            /* so we need to look for b'', b'b', etc. */
-            if (strncmp (p, "b''", 3) == 0 ||
-                strncmp (p, "b'b'", 4) == 0) {
-              *rewrite |= AF_REWRITE_MB;
-            }
-          }
-          /* the while loops are to handle old messed-up data */
-          while (strncmp (p, "b'", 2) == 0) {
-            p += 2;
-            while (*p == '\'') {
-              ++p;
-            }
-            stringTrimChar (p, '\'');
-          }
-        }
-
-        /* track number / track total handling */
-        if (strcmp (tagname, tagdefs [TAG_TRACKNUMBER].tag) == 0) {
-          int   tnum, ttot;
-          audiotagParseNumberPair (p, &tnum, &ttot);
-
-          if (ttot != 0) {
-            snprintf (pbuff, sizeof (pbuff), "%d", ttot);
-            slistSetStr (tagdata, tagdefs [TAG_TRACKTOTAL].tag, pbuff);
-          }
-          snprintf (pbuff, sizeof (pbuff), "%d", tnum);
-          p = pbuff;
-        }
-
-        /* disc number / disc total handling */
-        if (strcmp (tagname, tagdefs [TAG_DISCNUMBER].tag) == 0) {
-          int   dnum, dtot;
-          audiotagParseNumberPair (p, &dnum, &dtot);
-
-          if (dtot != 0) {
-            snprintf (pbuff, sizeof (pbuff), "%d", dtot);
-            slistSetStr (tagdata, tagdefs [TAG_DISCTOTAL].tag, pbuff);
-          }
-          snprintf (pbuff, sizeof (pbuff), "%d", dnum);
-          p = pbuff;
-        }
-
-        /* old songend/songstart handling */
-        if (strcmp (tagname, tagdefs [TAG_SONGSTART].tag) == 0 ||
-            strcmp (tagname, tagdefs [TAG_SONGEND].tag) == 0) {
-          char      *tmp;
-          double    tm = 0.0;
-
-          if (strstr (p, ":") != NULL) {
-            tmp = mdstrdup (p);
-            pC = strtok_r (tmp, ":", &tokstrC);
-            if (pC != NULL) {
-              tm += atof (pC) * 60.0;
-              pC = strtok_r (NULL, ":", &tokstrC);
-              tm += atof (pC);
-              tm *= 1000;
-              snprintf (pbuff, sizeof (pbuff), "%.0f", tm);
-              p = pbuff;
-            }
-            mdfree (tmp);
-          }
-        }
-
-        /* old volumeadjustperc handling */
-        if (strcmp (tagname, tagdefs [TAG_VOLUMEADJUSTPERC].tag) == 0) {
-          double    tm = 0.0;
-
-          /* the BDJ3 volume adjust percentage is a double */
-          /* with or without a decimal point */
-          /* convert it to BDJ4 style */
-          /* this will fail for large BDJ3 values w/no decimal */
-          pC = strstr (p, ".");
-          if (pC != NULL || strlen (p) <= 3) {
-            if (pC != NULL) {
-              char  *tmp;
-
-              tmp = sysvarsGetStr (SV_LOCALE_RADIX);
-              if (tmp != NULL) {
-                *pC = *tmp;
-              }
-            }
-            tm = atof (p);
-            tm /= 10.0;
-            tm *= DF_DOUBLE_MULT;
-            snprintf (pbuff, sizeof (pbuff), "%.0f", tm);
-            p = pbuff;
-          }
-        }
-
-        if (p != NULL && *p != '\0') {
-          slistSetStr (tagdata, tagname, p);
-        }
-      } /* have a tag name */
-    } /* tag processing */
-
-    tstr = strtok_r (NULL, "\r\n", &tokstr);
-    ++count;
-  }
->>>>>>> 5eb0bd98
 }
 
 /*
