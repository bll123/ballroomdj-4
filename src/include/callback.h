--- conflicted
+++ resolved
@@ -10,41 +10,23 @@
 typedef struct callback callback_t;
 
 typedef bool  (*callbackFunc)(void *udata);
-<<<<<<< HEAD
-typedef bool  (*callbackFuncDouble)(void *udata, double value);
-typedef bool  (*callbackFuncIntInt)(void *udata, int a, int b);
-typedef bool  (*callbackFuncLong)(void *udata, long value);
-typedef int   (*callbackFuncLongInt)(void *udata, long lval, int ival);
-typedef long  (*callbackFuncStr)(void *udata, const char *txt);
-typedef bool  (*callbackFuncStrInt)(void *udata, const char *txt, int value);
-=======
 typedef bool  (*callbackFuncD)(void *udata, double value);
 typedef bool  (*callbackFuncI)(void *udata, int32_t value);
 typedef bool  (*callbackFuncII)(void *udata, int32_t a, int32_t b);
 typedef int32_t (*callbackFuncSS)(void *udata, const char *a, const char *b);
 typedef int32_t (*callbackFuncS)(void *udata, const char *txt);
 typedef bool  (*callbackFuncSI)(void *udata, const char *txt, int32_t value);
->>>>>>> ea9ed3fb
 
 /* uicallback.c */
 bool callbackIsSet (callback_t *cb);
 
 bool callbackHandler (callback_t *cb);
-<<<<<<< HEAD
-bool callbackHandlerDouble (callback_t *cb, double value);
-bool callbackHandlerLong (callback_t *cb, long value);
-bool callbackHandlerIntInt (callback_t *cb, int a, int b);
-int  callbackHandlerLongInt (callback_t *cb, long lval, int ival);
-long callbackHandlerStr (callback_t *cb, const char *str);
-bool callbackHandlerStrInt (callback_t *cb, const char *str, int value);
-=======
 bool callbackHandlerD (callback_t *cb, double value);
 bool callbackHandlerI (callback_t *cb, int32_t value);
 bool callbackHandlerII (callback_t *cb, int32_t a, int32_t b);
 int32_t callbackHandlerS (callback_t *cb, const char *str);
 int32_t callbackHandlerSS (callback_t *cb, const char *a, const char *b);
 bool callbackHandlerSI (callback_t *cb, const char *str, int32_t value);
->>>>>>> ea9ed3fb
 
 void callbackFree (callback_t *cb);
 callback_t *callbackInit (callbackFunc cb, void *udata, const char *actiontext);
