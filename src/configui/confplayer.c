/*
 * Copyright 2021-2024 Brad Lanam Pleasant Hill CA
 */
#include "config.h"

#include <stdio.h>
#include <stdlib.h>
#include <stdbool.h>
#include <string.h>
#include <errno.h>
#include <getopt.h>
#include <unistd.h>
#include <math.h>
#include <stdarg.h>

#include "bdj4.h"
#include "bdj4intl.h"
#include "bdjopt.h"
#include "configui.h"
#include "controller.h"
#include "log.h"
#include "ilist.h"
#include "istring.h"
#include "mdebug.h"
#include "musicq.h"
#include "nlist.h"
#include "pathbld.h"
#include "pli.h"
#include "sysvars.h"
#include "ui.h"
#include "volsink.h"
#include "volume.h"

static void confuiLoadVolIntfcList (confuigui_t *gui);
static void confuiLoadPlayerIntfcList (confuigui_t *gui);
<<<<<<< HEAD
static void confuiLoadControllerIntfcList (confuigui_t *gui);
=======
static void confuiPlayerAudioSinkChg (void *udata);
static void confuiPlayerLoadSinkList (confuigui_t *gui, const char *intfc);
>>>>>>> ab5fd62b

void
confuiInitPlayer (confuigui_t *gui)
{
  char            *volintfc;

  volintfc = volumeCheckInterface (bdjoptGetStr (OPT_M_VOLUME_INTFC));
  bdjoptSetStr (OPT_M_VOLUME_INTFC, volintfc);

  confuiLoadPlayerIntfcList (gui);
<<<<<<< HEAD
  confuiLoadControllerIntfcList (gui);
=======
  confuiLoadVolIntfcList (gui);
  confuiPlayerLoadSinkList (gui, volintfc);
>>>>>>> ab5fd62b

  dataFree (volintfc);
}

void
confuiBuildUIPlayer (confuigui_t *gui)
{
  uiwcont_t    *vbox;
  uiwcont_t    *szgrp;
  uiwcont_t    *szgrpB;

  logProcBegin ();
  vbox = uiCreateVertBox ();

  szgrp = uiCreateSizeGroupHoriz ();
  szgrpB = uiCreateSizeGroupHoriz ();

  /* player */
  confuiMakeNotebookTab (vbox, gui,
      /* CONTEXT: configuration: options associated with the player */
      _("Player"), CONFUI_ID_NONE);

  /* CONTEXT: configuration: which player interface to use */
  confuiMakeItemSpinboxText (gui, vbox, szgrp, NULL, _("Player"),
      CONFUI_SPINBOX_PLI, OPT_M_PLAYER_INTFC,
      CONFUI_OUT_STR, gui->uiitem [CONFUI_SPINBOX_PLI].listidx, NULL);

  /* CONTEXT: configuration: which audio interface to use */
  confuiMakeItemSpinboxText (gui, vbox, szgrp, NULL, _("Audio"),
      CONFUI_SPINBOX_VOL_INTFC, OPT_M_VOLUME_INTFC,
      CONFUI_OUT_STR, gui->uiitem [CONFUI_SPINBOX_VOL_INTFC].listidx,
      confuiPlayerAudioSinkChg);

  /* CONTEXT: configuration: which audio sink (output) to use */
  confuiMakeItemSpinboxText (gui, vbox, szgrp, NULL, _("Audio Output"),
      CONFUI_SPINBOX_AUDIO_OUTPUT, OPT_MP_AUDIOSINK,
      CONFUI_OUT_STR, gui->uiitem [CONFUI_SPINBOX_AUDIO_OUTPUT].listidx, NULL);

  /* CONTEXT: configuration: the volume used when starting the player */
  confuiMakeItemSpinboxNum (gui, vbox, szgrp, szgrpB, _("Default Volume"),
      CONFUI_WIDGET_DEFAULT_VOL, OPT_P_DEFAULTVOLUME,
      1, 100, bdjoptGetNum (OPT_P_DEFAULTVOLUME), NULL);

  /* CONTEXT: (noun) configuration: the number of items loaded into the music queue */
  confuiMakeItemSpinboxNum (gui, vbox, szgrp, szgrpB, _("Queue Length"),
      CONFUI_WIDGET_PL_QUEUE_LEN, OPT_G_PLAYERQLEN,
      20, 400, bdjoptGetNum (OPT_G_PLAYERQLEN), NULL);

  /* CONTEXT: configuration: The completion message displayed on the marquee when a playlist is finished */
  confuiMakeItemEntry (gui, vbox, szgrp, _("Completion Message"),
      CONFUI_ENTRY_COMPLETE_MSG, OPT_P_COMPLETE_MSG,
      bdjoptGetStr (OPT_P_COMPLETE_MSG), CONFUI_NO_INDENT);

  /* CONTEXT: configuration: controller selection */
  confuiMakeItemSpinboxText (gui, vbox, szgrp, NULL, _("Controller"),
      CONFUI_SPINBOX_CONTROLLER, OPT_M_CONTROLLER_INTFC,
      CONFUI_OUT_STR, gui->uiitem [CONFUI_SPINBOX_CONTROLLER].listidx, NULL);

  uiwcontFree (vbox);
  uiwcontFree (szgrp);
  uiwcontFree (szgrpB);

  logProcEnd ("");
}

static void
confuiLoadVolIntfcList (confuigui_t *gui)
{
  ilist_t     *interfaces;

  /* the volumeInterfaceList() call will choose a proper default */
  /* if there is no configuration file */
  interfaces = volumeInterfaceList ();
  confuiLoadIntfcList (gui, interfaces, OPT_M_VOLUME_INTFC,
      CONFUI_OPT_NONE, CONFUI_SPINBOX_VOL_INTFC, 0);
  ilistFree (interfaces);
}

static void
confuiLoadPlayerIntfcList (confuigui_t *gui)
{
  ilist_t     *interfaces;

  interfaces = pliInterfaceList ();
  confuiLoadIntfcList (gui, interfaces, OPT_M_PLAYER_INTFC,
      OPT_M_PLAYER_INTFC_NM, CONFUI_SPINBOX_PLI, 0);
  ilistFree (interfaces);
}

static void
confuiLoadControllerIntfcList (confuigui_t *gui)
{
  ilist_t     *interfaces;

  interfaces = controllerInterfaceList ();
  confuiLoadIntfcList (gui, interfaces, OPT_M_CONTROLLER_INTFC,
      CONFUI_OPT_NONE, CONFUI_SPINBOX_CONTROLLER, 1);
  ilistFree (interfaces);

  nlistSetStr (gui->uiitem [CONFUI_SPINBOX_CONTROLLER].displist, 0,
      /* CONTEXT: configuration: no controller */
      _("None"));
  nlistSetStr (gui->uiitem [CONFUI_SPINBOX_CONTROLLER].sbkeylist, 0, "");

{
nlistidx_t iter;
nlistidx_t key;
  nlistStartIterator (gui->uiitem [CONFUI_SPINBOX_CONTROLLER].displist, &iter);
  while ((key = nlistIterateKey (gui->uiitem [CONFUI_SPINBOX_CONTROLLER].displist, &iter)) != LIST_END_LIST) {
    fprintf (stderr, "key: %d\n", key);
    fprintf (stderr, "  disp: %s\n", nlistGetStr (gui->uiitem [CONFUI_SPINBOX_CONTROLLER].displist, key));
    fprintf (stderr, "  sbkey: %s\n", nlistGetStr (gui->uiitem [CONFUI_SPINBOX_CONTROLLER].sbkeylist, key));
  }
}


}

static void
confuiPlayerAudioSinkChg (void *udata)
{
  confuigui_t *gui = udata;
  int         nval;
  const char  *sval;
  nlist_t     *tlist;
  nlist_t     *keylist;
  size_t      maxWidth = 10;
  int         widx;

  if (gui == NULL) {
    return;
  }

  widx = CONFUI_SPINBOX_VOL_INTFC;
  if (gui->uiitem [widx].uiwidgetp == NULL) {
    return;
  }

  nval = uiSpinboxTextGetValue (gui->uiitem [widx].uiwidgetp);
  sval = nlistGetStr (gui->uiitem [widx].sbkeylist, nval);
  bdjoptSetStr (OPT_M_VOLUME_INTFC, sval);
  confuiPlayerLoadSinkList (gui, sval);

  widx = CONFUI_SPINBOX_AUDIO_OUTPUT;
  if (gui->uiitem [widx].uiwidgetp == NULL) {
    return;
  }

  tlist = gui->uiitem [widx].displist;
  keylist = gui->uiitem [widx].sbkeylist;

  nlistCalcMaxValueWidth (tlist);
  maxWidth = nlistGetMaxValueWidth (tlist);

  uiSpinboxTextSet (gui->uiitem [widx].uiwidgetp, 0,
      nlistGetCount (tlist), maxWidth, tlist, keylist, NULL);
}

static void
confuiPlayerLoadSinkList (confuigui_t *gui, const char *intfc)
{
  volsinklist_t   sinklist;
  volume_t        *volume = NULL;
  nlist_t         *tlist = NULL;
  nlist_t         *llist = NULL;
  const char      *audiosink;

  volume = volumeInit (intfc);

  volumeInitSinkList (&sinklist);
  volumeGetSinkList (volume, "", &sinklist);
  if (! volumeHaveSinkList (volume)) {
    pli_t     *pli;

    pli = pliInit (bdjoptGetStr (OPT_M_PLAYER_INTFC),
        bdjoptGetStr (OPT_M_PLAYER_INTFC_NM));
    pliAudioDeviceList (pli, &sinklist);
    pliFree (pli);
  }

  tlist = nlistAlloc ("cu-audio-out", LIST_ORDERED, NULL);
  llist = nlistAlloc ("cu-audio-out-l", LIST_ORDERED, NULL);
  /* CONTEXT: configuration: audio: The default audio sink (audio output) */
  nlistSetStr (tlist, 0, _("Default"));
  nlistSetStr (llist, 0, VOL_DEFAULT_NAME);
  gui->uiitem [CONFUI_SPINBOX_AUDIO_OUTPUT].listidx = 0;
  audiosink = bdjoptGetStr (OPT_MP_AUDIOSINK);
  for (int i = 0; i < sinklist.count; ++i) {
    if (audiosink != NULL &&
        strcmp (sinklist.sinklist [i].name, audiosink) == 0) {
      gui->uiitem [CONFUI_SPINBOX_AUDIO_OUTPUT].listidx = i + 1;
    }
    nlistSetStr (tlist, i + 1, sinklist.sinklist [i].description);
    nlistSetStr (llist, i + 1, sinklist.sinklist [i].name);
  }
  gui->uiitem [CONFUI_SPINBOX_AUDIO_OUTPUT].displist = tlist;
  gui->uiitem [CONFUI_SPINBOX_AUDIO_OUTPUT].sbkeylist = llist;

  volumeFreeSinkList (&sinklist);
  volumeFree (volume);
}<|MERGE_RESOLUTION|>--- conflicted
+++ resolved
@@ -33,28 +33,22 @@
 
 static void confuiLoadVolIntfcList (confuigui_t *gui);
 static void confuiLoadPlayerIntfcList (confuigui_t *gui);
-<<<<<<< HEAD
 static void confuiLoadControllerIntfcList (confuigui_t *gui);
-=======
 static void confuiPlayerAudioSinkChg (void *udata);
 static void confuiPlayerLoadSinkList (confuigui_t *gui, const char *intfc);
->>>>>>> ab5fd62b
 
 void
 confuiInitPlayer (confuigui_t *gui)
 {
   char            *volintfc;
 
+  confuiLoadPlayerIntfcList (gui);
+  confuiLoadControllerIntfcList (gui);
+
   volintfc = volumeCheckInterface (bdjoptGetStr (OPT_M_VOLUME_INTFC));
   bdjoptSetStr (OPT_M_VOLUME_INTFC, volintfc);
-
-  confuiLoadPlayerIntfcList (gui);
-<<<<<<< HEAD
-  confuiLoadControllerIntfcList (gui);
-=======
   confuiLoadVolIntfcList (gui);
   confuiPlayerLoadSinkList (gui, volintfc);
->>>>>>> ab5fd62b
 
   dataFree (volintfc);
 }
@@ -107,11 +101,6 @@
   confuiMakeItemEntry (gui, vbox, szgrp, _("Completion Message"),
       CONFUI_ENTRY_COMPLETE_MSG, OPT_P_COMPLETE_MSG,
       bdjoptGetStr (OPT_P_COMPLETE_MSG), CONFUI_NO_INDENT);
-
-  /* CONTEXT: configuration: controller selection */
-  confuiMakeItemSpinboxText (gui, vbox, szgrp, NULL, _("Controller"),
-      CONFUI_SPINBOX_CONTROLLER, OPT_M_CONTROLLER_INTFC,
-      CONFUI_OUT_STR, gui->uiitem [CONFUI_SPINBOX_CONTROLLER].listidx, NULL);
 
   uiwcontFree (vbox);
   uiwcontFree (szgrp);
@@ -142,35 +131,6 @@
   confuiLoadIntfcList (gui, interfaces, OPT_M_PLAYER_INTFC,
       OPT_M_PLAYER_INTFC_NM, CONFUI_SPINBOX_PLI, 0);
   ilistFree (interfaces);
-}
-
-static void
-confuiLoadControllerIntfcList (confuigui_t *gui)
-{
-  ilist_t     *interfaces;
-
-  interfaces = controllerInterfaceList ();
-  confuiLoadIntfcList (gui, interfaces, OPT_M_CONTROLLER_INTFC,
-      CONFUI_OPT_NONE, CONFUI_SPINBOX_CONTROLLER, 1);
-  ilistFree (interfaces);
-
-  nlistSetStr (gui->uiitem [CONFUI_SPINBOX_CONTROLLER].displist, 0,
-      /* CONTEXT: configuration: no controller */
-      _("None"));
-  nlistSetStr (gui->uiitem [CONFUI_SPINBOX_CONTROLLER].sbkeylist, 0, "");
-
-{
-nlistidx_t iter;
-nlistidx_t key;
-  nlistStartIterator (gui->uiitem [CONFUI_SPINBOX_CONTROLLER].displist, &iter);
-  while ((key = nlistIterateKey (gui->uiitem [CONFUI_SPINBOX_CONTROLLER].displist, &iter)) != LIST_END_LIST) {
-    fprintf (stderr, "key: %d\n", key);
-    fprintf (stderr, "  disp: %s\n", nlistGetStr (gui->uiitem [CONFUI_SPINBOX_CONTROLLER].displist, key));
-    fprintf (stderr, "  sbkey: %s\n", nlistGetStr (gui->uiitem [CONFUI_SPINBOX_CONTROLLER].sbkeylist, key));
-  }
-}
-
-
 }
 
 static void
@@ -255,4 +215,33 @@
 
   volumeFreeSinkList (&sinklist);
   volumeFree (volume);
+}
+
+static void
+confuiLoadControllerIntfcList (confuigui_t *gui)
+{
+  ilist_t     *interfaces;
+
+  interfaces = controllerInterfaceList ();
+  confuiLoadIntfcList (gui, interfaces, OPT_M_CONTROLLER_INTFC,
+      CONFUI_OPT_NONE, CONFUI_SPINBOX_CONTROLLER, 1);
+  ilistFree (interfaces);
+
+  nlistSetStr (gui->uiitem [CONFUI_SPINBOX_CONTROLLER].displist, 0,
+      /* CONTEXT: configuration: no controller */
+      _("None"));
+  nlistSetStr (gui->uiitem [CONFUI_SPINBOX_CONTROLLER].sbkeylist, 0, "");
+
+#if 1
+{
+nlistidx_t iter;
+nlistidx_t key;
+  nlistStartIterator (gui->uiitem [CONFUI_SPINBOX_CONTROLLER].displist, &iter);
+  while ((key = nlistIterateKey (gui->uiitem [CONFUI_SPINBOX_CONTROLLER].displist, &iter)) != LIST_END_LIST) {
+    fprintf (stderr, "key: %d\n", key);
+    fprintf (stderr, "  disp: %s\n", nlistGetStr (gui->uiitem [CONFUI_SPINBOX_CONTROLLER].displist, key));
+    fprintf (stderr, "  sbkey: %s\n", nlistGetStr (gui->uiitem [CONFUI_SPINBOX_CONTROLLER].sbkeylist, key));
+  }
+}
+#endif
 }