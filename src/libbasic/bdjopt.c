/*
 * Copyright 2021-2024 Brad Lanam Pleasant Hill CA
 */
#include "config.h"

#include <stdio.h>
#include <stdlib.h>
#include <stdint.h>
#include <stdbool.h>
#include <string.h>

#include "bdj4.h"
#include "bdj4intl.h"
#include "bdjopt.h"
#include "bdjstring.h"
#include "datafile.h"
#include "dirop.h"
#include "filemanip.h"
#include "fileop.h"
#include "mdebug.h"
#include "musicq.h"
#include "nlist.h"
#include "osprocess.h"
#include "pathbld.h"
#include "sysvars.h"
#include "tmutil.h"

static int  bdjoptQueueIndex (nlistidx_t idx, int musiqc);
static void bdjoptCreateNewConfigs (void);

typedef struct {
  int           currprofile;
  const char    *tag [OPTTYPE_MAX];
  const char    *shorttag [OPTTYPE_MAX];
  char          *fname [OPTTYPE_MAX];
  datafile_t    *df [OPTTYPE_MAX];
  datafilekey_t *dfkeys [OPTTYPE_MAX];
  int           dfcount [OPTTYPE_MAX];
  int           distvers [OPTTYPE_MAX];
  nlist_t       *bdjoptList;
} bdjopt_t;

enum {
  BDJOPT_G_VERSION = 2,
};

static bdjopt_t   *bdjopt = NULL;
static bool       vlccheckdone = false;

static datafilekey_t bdjoptglobaldfkeys [] = {
  { "ACOUSTID_KEY",         OPT_G_ACOUSTID_KEY,       VALUE_STR, NULL, DF_NORM },
  { "ACRCLOUD_API_HOST",    OPT_G_ACRCLOUD_API_HOST,  VALUE_STR, NULL, DF_NORM },
  { "ACRCLOUD_API_KEY",     OPT_G_ACRCLOUD_API_KEY,   VALUE_STR, NULL, DF_NORM },
  { "ACRCLOUD_API_SECRET",  OPT_G_ACRCLOUD_API_SECRET, VALUE_STR, NULL, DF_NORM },
  { "AUTOORGANIZE",         OPT_G_AUTOORGANIZE,       VALUE_NUM, convBoolean, DF_NORM },
  { "BPM",                  OPT_G_BPM,                VALUE_NUM, bdjoptConvBPM, DF_NORM },
  { "CLOCKDISP",            OPT_G_CLOCK_DISP,         VALUE_NUM, bdjoptConvClock, DF_NORM },
  { "DANCESELMETHOD",       OPT_G_DANCESEL_METHOD,    VALUE_NUM, bdjoptConvDanceselMethod, DF_NORM },
  { "DEBUGLVL",             OPT_G_DEBUGLVL,           VALUE_NUM, NULL, DF_NORM },
  { "LOADDANCEFROMGENRE",   OPT_G_LOADDANCEFROMGENRE, VALUE_NUM, convBoolean, DF_NORM },
  { "OLDORGPATH",           OPT_G_OLDORGPATH,         VALUE_STR, NULL, DF_NORM },
  { "ORGPATH",              OPT_G_ORGPATH,            VALUE_STR, NULL, DF_NORM },
  { "PLAYERQLEN",           OPT_G_PLAYERQLEN,         VALUE_NUM, NULL, DF_NORM },
  { "REMCONTROLHTML",       OPT_G_REMCONTROLHTML,     VALUE_STR, NULL, DF_NORM },
  { "WRITETAGS",            OPT_G_WRITETAGS,          VALUE_NUM, bdjoptConvWriteTags, DF_NORM },
};

static datafilekey_t bdjoptprofiledfkeys [] = {
  { "COMPLETEMSG",          OPT_P_COMPLETE_MSG,         VALUE_STR, NULL, DF_NORM },
  { "DEFAULTVOLUME",        OPT_P_DEFAULTVOLUME,        VALUE_NUM, NULL, DF_NORM },
  { "FADETYPE",             OPT_P_FADETYPE,             VALUE_NUM, bdjoptConvFadeType, DF_NORM },
  { "MARQUEE_SHOW",         OPT_P_MARQUEE_SHOW,         VALUE_NUM, bdjoptConvMarqueeShow, DF_NORM },
  { "MOBILEMARQUEE",        OPT_P_MOBILEMARQUEE,        VALUE_NUM, convBoolean, DF_NORM },
  { "MOBILEMQPORT",         OPT_P_MOBILEMQPORT,         VALUE_NUM, NULL, DF_NORM },
  { "MOBILEMQTITLE",        OPT_P_MOBILEMQTITLE,        VALUE_STR, NULL, DF_NORM },
  { "MQQLEN",               OPT_P_MQQLEN,               VALUE_NUM, NULL, DF_NORM },
  { "MQSHOWINFO",           OPT_P_MQ_SHOW_INFO,         VALUE_NUM, convBoolean, DF_NORM },
  { "MQ_ACCENT_COL",        OPT_P_MQ_ACCENT_COL,        VALUE_STR, NULL, DF_NORM },
  { "MQ_INFO_COL",          OPT_P_MQ_INFO_COL,          VALUE_STR, NULL, DF_NORM },
  { "MQ_INFO_SEP",          OPT_P_MQ_INFO_SEP,          VALUE_STR, NULL, DF_NORM },
  { "MQ_TEXT_COL",          OPT_P_MQ_TEXT_COL,          VALUE_STR, NULL, DF_NORM },
  { "PLAYER_UI_SEP",        OPT_P_PLAYER_UI_SEP,        VALUE_STR, NULL, DF_NORM },
  { "PROFILENAME",          OPT_P_PROFILENAME,          VALUE_STR, NULL, DF_NORM },
  { "REMCONTROLPASS",       OPT_P_REMCONTROLPASS,       VALUE_STR, NULL, DF_NORM },
  { "REMCONTROLPORT",       OPT_P_REMCONTROLPORT,       VALUE_NUM, NULL, DF_NORM },
  { "REMCONTROLUSER",       OPT_P_REMCONTROLUSER,       VALUE_STR, NULL, DF_NORM },
  { "REMOTECONTROL",        OPT_P_REMOTECONTROL,        VALUE_NUM, convBoolean, DF_NORM },
  { "SHOWSPDCONTROL",       OPT_P_SHOW_SPD_CONTROL,     VALUE_NUM, convBoolean, DF_NORM },
  { "UI_ACCENT_COL",        OPT_P_UI_ACCENT_COL,        VALUE_STR, NULL, DF_NORM },
  { "UI_ERROR_COL",         OPT_P_UI_ERROR_COL,         VALUE_STR, NULL, DF_NORM },
  { "UI_MARK_COL",          OPT_P_UI_MARK_COL,          VALUE_STR, NULL, DF_NORM },
  { "UI_MARK_TEXT",         OPT_P_UI_MARK_TEXT,         VALUE_STR, NULL, DF_NORM },
  { "UI_PROFILE_COL",       OPT_P_UI_PROFILE_COL,       VALUE_STR, NULL, DF_NORM },
  { "UI_ROWSEL_COL",        OPT_P_UI_ROWSEL_COL,        VALUE_STR, NULL, DF_NORM },
  { "UI_ROW_HL_COL",        OPT_P_UI_ROW_HL_COL,        VALUE_STR, NULL, DF_NORM },
};

static datafilekey_t bdjoptqueuedfkeys [] = {
  { "ACTIVE",               OPT_Q_ACTIVE,               VALUE_NUM, convBoolean, DF_NORM },
  { "DISPLAY",              OPT_Q_DISPLAY,              VALUE_NUM, convBoolean, DF_NORM },
  { "FADEINTIME",           OPT_Q_FADEINTIME,           VALUE_NUM, NULL, DF_NORM },
  { "FADEOUTTIME",          OPT_Q_FADEOUTTIME,          VALUE_NUM, NULL, DF_NORM },
  { "GAP",                  OPT_Q_GAP,                  VALUE_NUM, NULL, DF_NORM },
  { "MAXPLAYTIME",          OPT_Q_MAXPLAYTIME,          VALUE_NUM, NULL, DF_NORM },
  { "PAUSEEACHSONG",        OPT_Q_PAUSE_EACH_SONG,      VALUE_NUM, convBoolean, DF_NORM },
  { "PLAYANNOUNCE",         OPT_Q_PLAY_ANNOUNCE,        VALUE_NUM, convBoolean, DF_NORM },
  { "PLAY_WHEN_QUEUED",     OPT_Q_PLAY_WHEN_QUEUED,     VALUE_NUM, convBoolean, DF_NORM },
  { "QUEUE_NAME",           OPT_Q_QUEUE_NAME,           VALUE_STR, NULL, DF_NORM },
  { "SHOWQUEUEDANCE",       OPT_Q_SHOW_QUEUE_DANCE,     VALUE_NUM, convBoolean, DF_NORM },
  { "STOP_AT_TIME",         OPT_Q_STOP_AT_TIME,         VALUE_NUM, NULL, DF_NORM },
};

static datafilekey_t bdjoptmachinedfkeys [] = {
<<<<<<< HEAD
  { "AUDIOTAG",       OPT_M_AUDIOTAG_INTFC,     VALUE_STR, NULL, DF_NORM },
  { "CONTROLLER",     OPT_M_CONTROLLER_INTFC,   VALUE_STR, NULL, DF_NORM },
  { "DIRITUNESMEDIA", OPT_M_DIR_ITUNES_MEDIA,   VALUE_STR, NULL, DF_NORM },
  { "DIRMUSIC",       OPT_M_DIR_MUSIC,          VALUE_STR, NULL, DF_NORM },
  { "DIROLDSKIP",     OPT_M_DIR_OLD_SKIP,       VALUE_STR, NULL, DF_NORM },
  { "ITUNESXMLFILE",  OPT_M_ITUNES_XML_FILE,    VALUE_STR, NULL, DF_NORM },
  { "PLAYER",         OPT_M_PLAYER_INTFC,       VALUE_STR, NULL, DF_NORM },
  { "PLAYER_I_NM",    OPT_M_PLAYER_INTFC_NM,    VALUE_STR, NULL, DF_NORM },
  { "SCALE",          OPT_M_SCALE,              VALUE_NUM, NULL, DF_NORM },
  { "SHUTDOWNSCRIPT", OPT_M_SHUTDOWN_SCRIPT,    VALUE_STR, NULL, DF_NORM },
  { "STARTUPSCRIPT",  OPT_M_STARTUP_SCRIPT,     VALUE_STR, NULL, DF_NORM },
  { "VOLUME",         OPT_M_VOLUME_INTFC,       VALUE_STR, NULL, DF_NORM },
=======
  { "AUDIOTAG",           OPT_M_AUDIOTAG_INTFC,     VALUE_STR, NULL, DF_NORM },
  { "DIRITUNESMEDIA",     OPT_M_DIR_ITUNES_MEDIA,   VALUE_STR, NULL, DF_NORM },
  { "DIRMUSIC",           OPT_M_DIR_MUSIC,          VALUE_STR, NULL, DF_NORM },
  { "DIROLDSKIP",         OPT_M_DIR_OLD_SKIP,       VALUE_STR, NULL, DF_NORM },
  { "ITUNESXMLFILE",      OPT_M_ITUNES_XML_FILE,    VALUE_STR, NULL, DF_NORM },
  { "PLAYER",             OPT_M_PLAYER_INTFC,       VALUE_STR, NULL, DF_NORM },
  { "PLAYER_I_NM",        OPT_M_PLAYER_INTFC_NM,    VALUE_STR, NULL, DF_NORM },
  { "SCALE",              OPT_M_SCALE,              VALUE_NUM, NULL, DF_NORM },
  { "SHUTDOWNSCRIPT",     OPT_M_SHUTDOWN_SCRIPT,    VALUE_STR, NULL, DF_NORM },
  { "STARTUPSCRIPT",      OPT_M_STARTUP_SCRIPT,     VALUE_STR, NULL, DF_NORM },
  { "VOLUME",             OPT_M_VOLUME_INTFC,       VALUE_STR, NULL, DF_NORM },
>>>>>>> ea9ed3fb
};

static datafilekey_t bdjoptmachprofdfkeys [] = {
  { "AUDIOSINK",            OPT_MP_AUDIOSINK,             VALUE_STR, NULL, DF_NORM },
  { "LISTINGFONT",          OPT_MP_LISTING_FONT,          VALUE_STR, NULL, DF_NORM },
  { "MQFONT",               OPT_MP_MQFONT,                VALUE_STR, NULL, DF_NORM },
  { "MQ_THEME",             OPT_MP_MQ_THEME,              VALUE_STR, NULL, DF_NORM },
  { "PLAYEROPTIONS",        OPT_MP_PLAYEROPTIONS,         VALUE_STR, NULL, DF_NORM },
  { "PLAYERSHUTDOWNSCRIPT", OPT_MP_PLAYERSHUTDOWNSCRIPT,  VALUE_STR, NULL, DF_NORM },
  { "PLAYERSTARTSCRIPT",    OPT_MP_PLAYERSTARTSCRIPT,     VALUE_STR, NULL, DF_NORM },
  { "UIFONT",               OPT_MP_UIFONT,                VALUE_STR, NULL, DF_NORM },
  { "UI_THEME",             OPT_MP_UI_THEME,              VALUE_STR, NULL, DF_NORM },
};

void
bdjoptInit (void)
{
  char          path [MAXPATHLEN];
  const char    *pli;

  if (bdjopt != NULL) {
    bdjoptCleanup ();
  }

  bdjopt = mdmalloc (sizeof (bdjopt_t));
  bdjopt->currprofile = 0;
  bdjopt->bdjoptList = NULL;

  for (int i = 0; i < OPTTYPE_MAX; ++i) {
    bdjopt->tag [i] = NULL;
    bdjopt->shorttag [i] = NULL;
    bdjopt->fname [i] = NULL;
    bdjopt->df [i] = NULL;
    bdjopt->dfkeys [i] = NULL;
    bdjopt->dfcount [i] = 0;
    bdjopt->distvers [i] = 1;
  }

  bdjopt->dfkeys [OPTTYPE_GLOBAL] = bdjoptglobaldfkeys;
  bdjopt->dfkeys [OPTTYPE_PROFILE] = bdjoptprofiledfkeys;
  bdjopt->dfkeys [OPTTYPE_QUEUE] = bdjoptqueuedfkeys;
  bdjopt->dfkeys [OPTTYPE_MACHINE] = bdjoptmachinedfkeys;
  bdjopt->dfkeys [OPTTYPE_MACH_PROF] = bdjoptmachprofdfkeys;
  bdjopt->dfcount [OPTTYPE_GLOBAL] = sizeof (bdjoptglobaldfkeys) / sizeof (datafilekey_t);
  bdjopt->dfcount [OPTTYPE_PROFILE] = sizeof (bdjoptprofiledfkeys) / sizeof (datafilekey_t);
  bdjopt->dfcount [OPTTYPE_QUEUE] = sizeof (bdjoptqueuedfkeys) / sizeof (datafilekey_t);
  bdjopt->dfcount [OPTTYPE_MACHINE] = sizeof (bdjoptmachinedfkeys) / sizeof (datafilekey_t);
  bdjopt->dfcount [OPTTYPE_MACH_PROF] = sizeof (bdjoptmachprofdfkeys) / sizeof (datafilekey_t);
  bdjopt->tag [OPTTYPE_GLOBAL] = "bdjopt-g";
  bdjopt->tag [OPTTYPE_PROFILE] = "bdjopt-p";
  bdjopt->tag [OPTTYPE_QUEUE] = "bdjopt-q";
  bdjopt->tag [OPTTYPE_MACHINE] = "bdjopt-m";
  bdjopt->tag [OPTTYPE_MACH_PROF] = "bdjopt-mp";
  bdjopt->shorttag [OPTTYPE_GLOBAL] = "g";
  bdjopt->shorttag [OPTTYPE_PROFILE] = "p";
  bdjopt->shorttag [OPTTYPE_QUEUE] = "q";
  bdjopt->shorttag [OPTTYPE_MACHINE] = "m";
  bdjopt->shorttag [OPTTYPE_MACH_PROF] = "mp";

  bdjopt->currprofile = sysvarsGetNum (SVL_PROFILE_IDX);

  /* global */
  pathbldMakePath (path, sizeof (path), BDJ_CONFIG_BASEFN,
      BDJ4_CONFIG_EXT, PATHBLD_MP_DREL_DATA);
  bdjopt->fname [OPTTYPE_GLOBAL] = mdstrdup (path);

  /* profile */
  pathbldMakePath (path, sizeof (path), BDJ_CONFIG_BASEFN,
      BDJ4_CONFIG_EXT, PATHBLD_MP_DREL_DATA | PATHBLD_MP_USEIDX);
  bdjopt->fname [OPTTYPE_PROFILE] = mdstrdup (path);

  /* queue */
  pathbldMakePath (path, sizeof (path), BDJ_CONFIG_BASEFN,
      "", PATHBLD_MP_DREL_DATA | PATHBLD_MP_USEIDX);
  bdjopt->fname [OPTTYPE_QUEUE] = mdstrdup (path);

  /* per machine */
  pathbldMakePath (path, sizeof (path), BDJ_CONFIG_BASEFN,
      BDJ4_CONFIG_EXT, PATHBLD_MP_DREL_DATA | PATHBLD_MP_HOSTNAME);
  bdjopt->fname [OPTTYPE_MACHINE] = mdstrdup (path);

  /* per machine per profile */
  pathbldMakePath (path, sizeof (path), BDJ_CONFIG_BASEFN,
      BDJ4_CONFIG_EXT, PATHBLD_MP_DREL_DATA | PATHBLD_MP_HOSTNAME | PATHBLD_MP_USEIDX);
  bdjopt->fname [OPTTYPE_MACH_PROF] = mdstrdup (path);

  if (! fileopFileExists (bdjopt->fname [OPTTYPE_PROFILE])) {
    bdjoptCreateNewConfigs ();
  }

  bdjopt->df [OPTTYPE_GLOBAL] = datafileAllocParse (
      bdjopt->tag [OPTTYPE_GLOBAL], DFTYPE_KEY_VAL,
      bdjopt->fname [OPTTYPE_GLOBAL],
      bdjopt->dfkeys [OPTTYPE_GLOBAL], bdjopt->dfcount [OPTTYPE_GLOBAL],
      DF_NO_OFFSET, NULL);
  bdjopt->distvers [OPTTYPE_GLOBAL] = datafileDistVersion (bdjopt->df [OPTTYPE_GLOBAL]);

  for (int i = 0; i < OPTTYPE_MAX; ++i) {
    if (i == OPTTYPE_GLOBAL || i == OPTTYPE_QUEUE) {
      continue;
    }
    bdjopt->df [i] = datafileAllocParse (bdjopt->tag [i], DFTYPE_KEY_VAL,
        bdjopt->fname [i], bdjopt->dfkeys [i], bdjopt->dfcount [i],
        DF_NO_OFFSET, bdjopt->df [OPTTYPE_GLOBAL]);
    bdjopt->distvers [i] = datafileDistVersion (bdjopt->df [i]);
  }

  for (int i = 0; i < BDJ4_QUEUE_MAX; ++i) {
    int   offset;

    /* clear any existing df file, as it gets re-used */
    datafileFree (bdjopt->df [OPTTYPE_QUEUE]);
    bdjopt->df [OPTTYPE_QUEUE] = NULL;
    snprintf (path, sizeof (path), "%s.q%d%s",
        bdjopt->fname [OPTTYPE_QUEUE], i, BDJ4_CONFIG_EXT);
    offset = bdjopt->dfcount [OPTTYPE_QUEUE] * i;
    bdjopt->df [OPTTYPE_QUEUE] = datafileAllocParse (
        bdjopt->tag [OPTTYPE_QUEUE], DFTYPE_KEY_VAL, path,
        bdjopt->dfkeys [OPTTYPE_QUEUE], bdjopt->dfcount [OPTTYPE_QUEUE],
        offset, bdjopt->df [OPTTYPE_GLOBAL]);
    bdjopt->distvers [OPTTYPE_QUEUE] = datafileDistVersion (bdjopt->df [OPTTYPE_QUEUE]);
  }

  bdjopt->bdjoptList = datafileGetList (bdjopt->df [OPTTYPE_GLOBAL]);
  if (bdjopt->bdjoptList == NULL) {
    bdjopt->bdjoptList = nlistAlloc ("bdjopt-list", LIST_ORDERED, NULL);
  }

  /* 4.0.10 OPT_M_SCALE added */
  if (bdjoptGetNum (OPT_M_SCALE) <= 0) {
    bdjoptSetNum (OPT_M_SCALE, 1);
  }

  /* added 4.3.2.4, make sure it has a default */
  if (nlistGetNum (bdjopt->bdjoptList, OPT_G_DANCESEL_METHOD) < 0) {
    nlistSetNum (bdjopt->bdjoptList, OPT_G_DANCESEL_METHOD,
        DANCESEL_METHOD_WINDOWED);
  }

  /* added 4.4.8, make sure it is set */
  if (nlistGetStr (bdjopt->bdjoptList, OPT_G_OLDORGPATH) == NULL) {
    nlistSetStr (bdjopt->bdjoptList, OPT_G_OLDORGPATH,
        nlistGetStr (bdjopt->bdjoptList, OPT_G_ORGPATH));
  }

  /* added 4.4.8, make sure it is set */
  if (nlistGetStr (bdjopt->bdjoptList, OPT_M_PLAYER_INTFC_NM) == NULL) {
    nlistSetStr (bdjopt->bdjoptList, OPT_M_PLAYER_INTFC_NM, "");
  }

  /* added 4.6.0, make sure it is set */
  if (nlistGetStr (bdjopt->bdjoptList, OPT_P_MQ_INFO_SEP) == NULL) {
    nlistSetStr (bdjopt->bdjoptList, OPT_P_MQ_INFO_SEP, "/");
  }

  /* added 4.8.3, make sure it is set */
  if (nlistGetStr (bdjopt->bdjoptList, OPT_P_PLAYER_UI_SEP) == NULL) {
    nlistSetStr (bdjopt->bdjoptList, OPT_P_PLAYER_UI_SEP, ":");
  }

<<<<<<< HEAD
  /* added 4.10.1, make sure it is set */
  if (nlistGetStr (bdjopt->bdjoptList, OPT_M_CONTROLLER_INTFC) == NULL) {
    nlistSetStr (bdjopt->bdjoptList, OPT_M_CONTROLLER_INTFC, "");
=======
  /* added 4.10.5, make sure it is set */
  if (nlistGetNum (bdjopt->bdjoptList, OPT_P_SHOW_SPD_CONTROL) < 0) {
    nlistSetNum (bdjopt->bdjoptList, OPT_P_SHOW_SPD_CONTROL, false);
  }

  /* added 4.11.0, make sure it is set */
  if (nlistGetStr (bdjopt->bdjoptList, OPT_P_UI_MARK_TEXT) == NULL) {
    /* left five-eights block */
    nlistSetStr (bdjopt->bdjoptList, OPT_P_UI_MARK_TEXT, "\xe2\x96\x8B");
  }

  /* 4.11.0, added OPT_P_UI_ROWSEL_COL, OPT_P_UI_ROW_HL_COL. */
  /* these do not need defaults, as their defaults are based off of the */
  /* accent color */

  /* 4.11.1 check the OPT_M_PLAYER_INTFC for VLC */
  /* if it is VLC, check the VLC version and switch the player interface */
  /* if necessary */
  /* check for either libplivlc or libplivlc4 */
  pli = nlistGetStr (bdjopt->bdjoptList, OPT_M_PLAYER_INTFC);
  if (pli != NULL && strncmp (pli, "libplivlc", 9) == 0) {
    if (! vlccheckdone && (isLinux () || isWindows ())) {
      char    tbuff [MAXPATHLEN];
      char    *data;

      /* the path and environment variables are already set up */
      pathbldMakePath (tbuff, sizeof (tbuff),
          "vlcversion", sysvarsGetStr (SV_OS_EXEC_EXT), PATHBLD_MP_DIR_EXEC);
      data = osRunProgram (tbuff, NULL);
      if (data != NULL) {
        sysvarsSetNum (SVL_VLC_VERSION, atoi (data));
      }
      dataFree (data);
      vlccheckdone = true;
    }

    /* check for a change in VLC version, and adjust the interface */
    /* as needed */
    /* note that sysvars will have already checked macos */

    if (sysvarsGetNum (SVL_VLC_VERSION) == 3 &&
        strcmp (pli, "libplivlc4") == 0) {
      nlistSetStr (bdjopt->bdjoptList, OPT_M_PLAYER_INTFC, "libplivlc");
      nlistSetStr (bdjopt->bdjoptList, OPT_M_PLAYER_INTFC_NM, "Integrated VLC 3");
    }
    if (sysvarsGetNum (SVL_VLC_VERSION) == 4 &&
        strcmp (pli, "libplivlc") == 0) {
      nlistSetStr (bdjopt->bdjoptList, OPT_M_PLAYER_INTFC, "libplivlc4");
      nlistSetStr (bdjopt->bdjoptList, OPT_M_PLAYER_INTFC_NM, "Integrated VLC 4");
    }
>>>>>>> ea9ed3fb
  }
}

void
bdjoptCleanup (void)
{
  if (bdjopt != NULL) {
    for (int i = 0; i < OPTTYPE_MAX; ++i) {
      datafileFree (bdjopt->df [i]);
      dataFree (bdjopt->fname [i]);
      bdjopt->fname [i] = NULL;
    }
    mdfree (bdjopt);
  }
  bdjopt = NULL;
}

const char *
bdjoptGetStr (nlistidx_t idx)
{
  const char  *value = NULL;

  if (bdjopt == NULL) {
    return NULL;
  }
  if (bdjopt->bdjoptList == NULL) {
    return NULL;
  }
  value = nlistGetStr (bdjopt->bdjoptList, idx);
  return value;
}

int64_t
bdjoptGetNum (nlistidx_t idx)
{
  int64_t     value;

  if (bdjopt == NULL) {
    return -1;
  }
  if (bdjopt->bdjoptList == NULL) {
    return -1;
  }
  value = nlistGetNum (bdjopt->bdjoptList, idx);
  return value;
}

void
bdjoptSetStr (nlistidx_t idx, const char *value)
{
  if (bdjopt == NULL) {
    return;
  }
  if (bdjopt->bdjoptList == NULL) {
    return;
  }
  nlistSetStr (bdjopt->bdjoptList, idx, value);
}

void
bdjoptSetNum (nlistidx_t idx, int64_t value)
{
  if (bdjopt == NULL) {
    return;
  }
  nlistSetNum (bdjopt->bdjoptList, idx, value);
}

const char *
bdjoptGetStrPerQueue (nlistidx_t idx, int musicq)
{
  nlistidx_t  nidx;
  const char  *value = NULL;

  if (bdjopt == NULL) {
    return NULL;
  }
  if (bdjopt->bdjoptList == NULL) {
    return NULL;
  }

  nidx = bdjoptQueueIndex (idx, musicq);
  value = nlistGetStr (bdjopt->bdjoptList, nidx);
  return value;
}

int64_t
bdjoptGetNumPerQueue (nlistidx_t idx, int musicq)
{
  nlistidx_t  nidx;
  int64_t     value;

  if (bdjopt == NULL) {
    return -1;
  }
  if (bdjopt->bdjoptList == NULL) {
    return -1;
  }

  /* special case for the manageui playback queue */
  /* play-when-queued is always on */
  if (musicq == MUSICQ_MNG_PB && idx == OPT_Q_PLAY_WHEN_QUEUED) {
    value = true;
    return value;
  }
  nidx = bdjoptQueueIndex (idx, musicq);
  value = nlistGetNum (bdjopt->bdjoptList, nidx);
  return value;
}

void
bdjoptSetStrPerQueue (nlistidx_t idx, const char *value, int musicq)
{
  nlistidx_t    nidx;

  if (bdjopt == NULL) {
    return;
  }
  if (bdjopt->bdjoptList == NULL) {
    return;
  }

  if (musicq >= BDJ4_QUEUE_MAX) {
    musicq = 0;
  }
  nidx = idx + musicq * bdjopt->dfcount [OPTTYPE_QUEUE];
  nlistSetStr (bdjopt->bdjoptList, nidx, value);
}

void
bdjoptSetNumPerQueue (nlistidx_t idx, int64_t value, int musicq)
{
  nlistidx_t    nidx;

  if (bdjopt == NULL) {
    return;
  }

  if (musicq >= BDJ4_QUEUE_MAX) {
    musicq = 0;
  }
  nidx = idx + musicq * bdjopt->dfcount [OPTTYPE_QUEUE];
  nlistSetNum (bdjopt->bdjoptList, nidx, value);
}

void
bdjoptDeleteProfile (void)
{
  char  tbuff [MAXPATHLEN];

  /* data/profileNN */
  pathbldMakePath (tbuff, sizeof (tbuff), "", "",
      PATHBLD_MP_DREL_DATA | PATHBLD_MP_USEIDX);
  if (fileopIsDirectory (tbuff)) {
    diropDeleteDir (tbuff, DIROP_ALL);
  }
  /* data/<hostname>/profileNN */
  pathbldMakePath (tbuff, sizeof (tbuff), "", "",
      PATHBLD_MP_DREL_DATA | PATHBLD_MP_HOSTNAME | PATHBLD_MP_USEIDX);
  if (fileopIsDirectory (tbuff)) {
    diropDeleteDir (tbuff, DIROP_ALL);
  }
  /* img/profileNN */
  /* 4.8.1: fix: this must be a relative path */
  pathbldMakePath (tbuff, sizeof (tbuff), "", "",
      PATHBLD_MP_DREL_IMG | PATHBLD_MP_USEIDX);
  if (fileopIsDirectory (tbuff)) {
    diropDeleteDir (tbuff, DIROP_ALL);
  }
}

void
bdjoptSave (void)
{
  if (bdjopt == NULL) {
    return;
  }

  for (int i = 0; i < OPTTYPE_MAX; ++i) {
    if (i == OPTTYPE_QUEUE) {
      continue;
    }
    if (i == OPTTYPE_GLOBAL) {
      nlistSetVersion (bdjopt->bdjoptList, BDJOPT_G_VERSION);
    }
    datafileSave (bdjopt->df [i], NULL, bdjopt->bdjoptList,
        DF_NO_OFFSET, bdjopt->distvers [i]);
  }

  for (int i = 0; i < BDJ4_QUEUE_MAX; ++i) {
    int   offset;
    char  path [MAXPATHLEN];

    snprintf (path, sizeof (path), "%s.q%d%s",
        bdjopt->fname [OPTTYPE_QUEUE], i, BDJ4_CONFIG_EXT);
    offset = bdjopt->dfcount [OPTTYPE_QUEUE] * i;

    /* do not try to save a queue options file if it does not exist. */
    /* the values will be all mucked up.  this is the job of the updater. */
    if (fileopFileExists (path)) {
      datafileSave (bdjopt->df [OPTTYPE_QUEUE], path, bdjopt->bdjoptList,
          offset, bdjopt->distvers [OPTTYPE_QUEUE]);
    }
  }
}

void
bdjoptConvBPM (datafileconv_t *conv)
{
  bdjbpm_t   nbpm = BPM_BPM;
  char       *sval = NULL;

  if (conv->invt == VALUE_STR) {
    conv->outvt = VALUE_NUM;

    if (strcmp (conv->str, "BPM") == 0) {
      nbpm = BPM_BPM;
    }
    if (strcmp (conv->str, "MPM") == 0) {
      nbpm = BPM_MPM;
    }
    conv->num = nbpm;
  } else if (conv->invt == VALUE_NUM) {
    conv->outvt = VALUE_STR;
    switch (conv->num) {
      case BPM_BPM: { sval = "BPM"; break; }
      case BPM_MPM: { sval = "MPM"; break; }
    }
    conv->str = sval;
  }
}

void
bdjoptConvClock (datafileconv_t *conv)
{
  int   nclock = TM_CLOCK_LOCAL;
  char  *sval = NULL;

  if (conv->invt == VALUE_STR) {
    conv->outvt = VALUE_NUM;

    if (strcmp (conv->str, "iso") == 0) {
      nclock = TM_CLOCK_ISO;
    }
    if (strcmp (conv->str, "local") == 0) {
      nclock = TM_CLOCK_LOCAL;
    }
    if (strcmp (conv->str, "time12") == 0) {
      nclock = TM_CLOCK_TIME_12;
    }
    if (strcmp (conv->str, "time24") == 0) {
      nclock = TM_CLOCK_TIME_24;
    }
    if (strcmp (conv->str, "off") == 0) {
      nclock = TM_CLOCK_OFF;
    }
    conv->num = nclock;
  } else if (conv->invt == VALUE_NUM) {
    conv->outvt = VALUE_STR;
    switch (conv->num) {
      case TM_CLOCK_ISO: { sval = "iso"; break; }
      case TM_CLOCK_LOCAL: { sval = "local"; break; }
      case TM_CLOCK_TIME_12: { sval = "time12"; break; }
      case TM_CLOCK_TIME_24: { sval = "time24"; break; }
      case TM_CLOCK_OFF: { sval = "off"; break; }
    }
    conv->str = sval;
  }
}

void
bdjoptDump (void)
{
  for (int i = 0; i < OPTTYPE_MAX; ++i) {
    if (i == OPTTYPE_QUEUE) {
      continue;
    }
    datafileDumpKeyVal (bdjopt->shorttag [i], bdjopt->dfkeys [i],
        bdjopt->dfcount [i], bdjopt->bdjoptList, 0);
  }
  for (int i = 0; i < BDJ4_QUEUE_MAX; ++i) {
    char  tmp [20];
    int   offset;

    snprintf (tmp, sizeof (tmp), "%s%d", bdjopt->shorttag [OPTTYPE_QUEUE], i);
    offset = bdjopt->dfcount [OPTTYPE_QUEUE] * i;
    datafileDumpKeyVal (tmp, bdjopt->dfkeys [OPTTYPE_QUEUE],
        bdjopt->dfcount [OPTTYPE_QUEUE], bdjopt->bdjoptList, offset);
  }
}

bool
bdjoptProfileExists (void)
{
  char      tbuff [MAXPATHLEN];

  pathbldMakePath (tbuff, sizeof (tbuff),
      BDJ_CONFIG_BASEFN, BDJ4_CONFIG_EXT, PATHBLD_MP_DREL_DATA | PATHBLD_MP_USEIDX);
  return fileopFileExists (tbuff);
}

char *
bdjoptGetProfileName (void)
{
  char        tbuff [MAXPATHLEN];
  datafile_t  *df = NULL;
  nlist_t     *dflist = NULL;
  char        *pname = NULL;

  pathbldMakePath (tbuff, sizeof (tbuff),
      BDJ_CONFIG_BASEFN, BDJ4_CONFIG_EXT, PATHBLD_MP_DREL_DATA | PATHBLD_MP_USEIDX);
  df = datafileAllocParse (bdjopt->tag [OPTTYPE_PROFILE], DFTYPE_KEY_VAL,
      tbuff, bdjopt->dfkeys [OPTTYPE_PROFILE],
      bdjopt->dfcount [OPTTYPE_PROFILE], DF_NO_OFFSET, NULL);
  dflist = datafileGetList (df);
  pname = mdstrdup (nlistGetStr (dflist, OPT_P_PROFILENAME));
  datafileFree (df);
  return pname;
}

/* the conversion routines are public so that the check suite can test them */

void
bdjoptConvFadeType (datafileconv_t *conv)
{
  bdjfadetype_t   fadetype = FADETYPE_TRIANGLE;
  char            *sval;

  if (conv->invt == VALUE_STR) {
    conv->outvt = VALUE_NUM;

    fadetype = FADETYPE_TRIANGLE;
    if (strcmp (conv->str, "exponentialsine") == 0) {
      fadetype = FADETYPE_EXPONENTIAL_SINE;
    }
    if (strcmp (conv->str, "halfsine") == 0) {
      fadetype = FADETYPE_HALF_SINE;
    }
    if (strcmp (conv->str, "quadratic") == 0) {
      fadetype = FADETYPE_QUADRATIC;
    }
    if (strcmp (conv->str, "quartersine") == 0) {
      fadetype = FADETYPE_QUARTER_SINE;
    }
    if (strcmp (conv->str, "invertedparabola") == 0) {
      fadetype = FADETYPE_INVERTED_PARABOLA;
    }
    conv->num = fadetype;
  } else if (conv->invt == VALUE_NUM) {
    conv->outvt = VALUE_STR;
    sval = "triangle";
    switch (conv->num) {
      case FADETYPE_EXPONENTIAL_SINE: { sval = "exponentialsine"; break; }
      case FADETYPE_HALF_SINE: { sval = "halfsine"; break; }
      case FADETYPE_INVERTED_PARABOLA: { sval = "invertedparabola"; break; }
      case FADETYPE_QUADRATIC: { sval = "quadratic"; break; }
      case FADETYPE_QUARTER_SINE: { sval = "quartersine"; break; }
      case FADETYPE_TRIANGLE: { sval = "triangle"; break; }
    }
    conv->str = sval;
  }
}

void
bdjoptConvWriteTags (datafileconv_t *conv)
{
  bdjwritetags_t  wtag = WRITE_TAGS_NONE;
  char            *sval;

  if (conv->invt == VALUE_STR) {
    conv->outvt = VALUE_NUM;

    wtag = WRITE_TAGS_NONE;
    if (strcmp (conv->str, "NONE") == 0) {
      wtag = WRITE_TAGS_NONE;
    }
    if (strcmp (conv->str, "ALL") == 0) {
      wtag = WRITE_TAGS_ALL;
    }
    if (strcmp (conv->str, "BDJ") == 0) {
      wtag = WRITE_TAGS_BDJ_ONLY;
    }
    conv->num = wtag;
  } else if (conv->invt == VALUE_NUM) {
    conv->outvt = VALUE_STR;
    sval = "NONE";
    switch (conv->num) {
      case WRITE_TAGS_ALL: { sval = "ALL"; break; }
      case WRITE_TAGS_BDJ_ONLY: { sval = "BDJ"; break; }
      case WRITE_TAGS_NONE: { sval = "NONE"; break; }
    }
    conv->str = sval;
  }
}

void
bdjoptConvMarqueeShow (datafileconv_t *conv)
{
  bdjmarqueeshow_t  mqshow = MARQUEE_SHOW_VISIBLE;
  char              *sval;

  if (conv->invt == VALUE_STR) {
    conv->outvt = VALUE_NUM;

    mqshow = MARQUEE_SHOW_VISIBLE;
    if (strcmp (conv->str, "off") == 0) {
      mqshow = MARQUEE_SHOW_OFF;
    }
    if (strcmp (conv->str, "minimize") == 0) {
      mqshow = MARQUEE_SHOW_MINIMIZE;
    }
    if (strcmp (conv->str, "visible") == 0) {
      mqshow = MARQUEE_SHOW_VISIBLE;
    }
    conv->num = mqshow;
  } else if (conv->invt == VALUE_NUM) {
    conv->outvt = VALUE_STR;
    sval = "visible";
    switch (conv->num) {
      case MARQUEE_SHOW_OFF: { sval = "off"; break; }
      case MARQUEE_SHOW_MINIMIZE: { sval = "minimize"; break; }
      case MARQUEE_SHOW_VISIBLE: { sval = "visible"; break; }
    }
    conv->str = sval;
  }
}

void
bdjoptConvDanceselMethod (datafileconv_t *conv)
{
  int   method = DANCESEL_METHOD_WINDOWED;
  char  *sval = NULL;

  if (conv->invt == VALUE_STR) {
    conv->outvt = VALUE_NUM;

    if (strcmp (conv->str, "windowed") == 0) {
      method = DANCESEL_METHOD_WINDOWED;
    }
    conv->num = method;
  } else if (conv->invt == VALUE_NUM) {
    conv->outvt = VALUE_STR;
    switch (conv->num) {
      case DANCESEL_METHOD_WINDOWED: { sval = "windowed"; break; }
    }
    conv->str = sval;
  }
}

/* internal routines */

static int
bdjoptQueueIndex (nlistidx_t idx, int musicq)
{
  nlistidx_t    nidx;

  if (musicq >= BDJ4_QUEUE_MAX) {
    musicq = 0;
  }
  nidx = OPT_Q_ACTIVE + (musicq * bdjopt->dfcount [OPTTYPE_QUEUE]);
  /* if the queue is not active, use the values from queue 0 */
  /* excepting the queue name, active flag and display flag */
  /* note that special playback queues such as the manageui playback queue */
  /* will get their settings from the main music queue */
  if (idx != OPT_Q_QUEUE_NAME &&
      idx != OPT_Q_ACTIVE &&
      idx != OPT_Q_DISPLAY &&
      ! nlistGetNum (bdjopt->bdjoptList, nidx)) {
    musicq = 0;
  }
  nidx = idx + (musicq * bdjopt->dfcount [OPTTYPE_QUEUE]);
  return nidx;
}

static void
bdjoptCreateNewConfigs (void)
{
  char      path [MAXPATHLEN];

  if (bdjopt == NULL) {
    return;
  }

  if (bdjopt->fname [OPTTYPE_PROFILE] == NULL) {
    return;
  }

  /* global */
  sysvarsSetNum (SVL_PROFILE_IDX, 0);
  pathbldMakePath (path, sizeof (path),
      BDJ_CONFIG_BASEFN, BDJ4_CONFIG_EXT, PATHBLD_MP_DREL_DATA);
  sysvarsSetNum (SVL_PROFILE_IDX, bdjopt->currprofile);
  filemanipCopy (path, bdjopt->fname [OPTTYPE_GLOBAL]);

  /* profile */
  sysvarsSetNum (SVL_PROFILE_IDX, 0);
  pathbldMakePath (path, sizeof (path),
      BDJ_CONFIG_BASEFN, BDJ4_CONFIG_EXT, PATHBLD_MP_DREL_DATA | PATHBLD_MP_USEIDX);
  sysvarsSetNum (SVL_PROFILE_IDX, bdjopt->currprofile);
  filemanipCopy (path, bdjopt->fname [OPTTYPE_PROFILE]);

  /* queue */
  for (int i = 0; i < BDJ4_QUEUE_MAX; ++i) {
    char  fpath [MAXPATHLEN];
    char  tpath [MAXPATHLEN];

    sysvarsSetNum (SVL_PROFILE_IDX, 0);
    pathbldMakePath (path, sizeof (path),
        BDJ_CONFIG_BASEFN, "", PATHBLD_MP_DREL_DATA | PATHBLD_MP_USEIDX);
    snprintf (fpath, sizeof (fpath), "%s.q%d%s",
        path, i, BDJ4_CONFIG_EXT);

    sysvarsSetNum (SVL_PROFILE_IDX, bdjopt->currprofile);
    snprintf (tpath, sizeof (tpath), "%s.q%d%s",
        bdjopt->fname [OPTTYPE_QUEUE], i, BDJ4_CONFIG_EXT);

    filemanipCopy (fpath, tpath);
  }

  /* per machine */
  sysvarsSetNum (SVL_PROFILE_IDX, 0);
  pathbldMakePath (path, sizeof (path),
      BDJ_CONFIG_BASEFN, BDJ4_CONFIG_EXT, PATHBLD_MP_DREL_DATA | PATHBLD_MP_HOSTNAME);
  sysvarsSetNum (SVL_PROFILE_IDX, bdjopt->currprofile);
  filemanipCopy (path, bdjopt->fname [OPTTYPE_MACHINE]);

  /* per machine per profile */
  sysvarsSetNum (SVL_PROFILE_IDX, 0);
  pathbldMakePath (path, sizeof (path), BDJ_CONFIG_BASEFN,
      BDJ4_CONFIG_EXT, PATHBLD_MP_DREL_DATA | PATHBLD_MP_HOSTNAME | PATHBLD_MP_USEIDX);
  sysvarsSetNum (SVL_PROFILE_IDX, bdjopt->currprofile);
  filemanipCopy (path, bdjopt->fname [OPTTYPE_MACH_PROF]);
}<|MERGE_RESOLUTION|>--- conflicted
+++ resolved
@@ -111,20 +111,6 @@
 };
 
 static datafilekey_t bdjoptmachinedfkeys [] = {
-<<<<<<< HEAD
-  { "AUDIOTAG",       OPT_M_AUDIOTAG_INTFC,     VALUE_STR, NULL, DF_NORM },
-  { "CONTROLLER",     OPT_M_CONTROLLER_INTFC,   VALUE_STR, NULL, DF_NORM },
-  { "DIRITUNESMEDIA", OPT_M_DIR_ITUNES_MEDIA,   VALUE_STR, NULL, DF_NORM },
-  { "DIRMUSIC",       OPT_M_DIR_MUSIC,          VALUE_STR, NULL, DF_NORM },
-  { "DIROLDSKIP",     OPT_M_DIR_OLD_SKIP,       VALUE_STR, NULL, DF_NORM },
-  { "ITUNESXMLFILE",  OPT_M_ITUNES_XML_FILE,    VALUE_STR, NULL, DF_NORM },
-  { "PLAYER",         OPT_M_PLAYER_INTFC,       VALUE_STR, NULL, DF_NORM },
-  { "PLAYER_I_NM",    OPT_M_PLAYER_INTFC_NM,    VALUE_STR, NULL, DF_NORM },
-  { "SCALE",          OPT_M_SCALE,              VALUE_NUM, NULL, DF_NORM },
-  { "SHUTDOWNSCRIPT", OPT_M_SHUTDOWN_SCRIPT,    VALUE_STR, NULL, DF_NORM },
-  { "STARTUPSCRIPT",  OPT_M_STARTUP_SCRIPT,     VALUE_STR, NULL, DF_NORM },
-  { "VOLUME",         OPT_M_VOLUME_INTFC,       VALUE_STR, NULL, DF_NORM },
-=======
   { "AUDIOTAG",           OPT_M_AUDIOTAG_INTFC,     VALUE_STR, NULL, DF_NORM },
   { "DIRITUNESMEDIA",     OPT_M_DIR_ITUNES_MEDIA,   VALUE_STR, NULL, DF_NORM },
   { "DIRMUSIC",           OPT_M_DIR_MUSIC,          VALUE_STR, NULL, DF_NORM },
@@ -136,7 +122,6 @@
   { "SHUTDOWNSCRIPT",     OPT_M_SHUTDOWN_SCRIPT,    VALUE_STR, NULL, DF_NORM },
   { "STARTUPSCRIPT",      OPT_M_STARTUP_SCRIPT,     VALUE_STR, NULL, DF_NORM },
   { "VOLUME",             OPT_M_VOLUME_INTFC,       VALUE_STR, NULL, DF_NORM },
->>>>>>> ea9ed3fb
 };
 
 static datafilekey_t bdjoptmachprofdfkeys [] = {
@@ -297,11 +282,6 @@
     nlistSetStr (bdjopt->bdjoptList, OPT_P_PLAYER_UI_SEP, ":");
   }
 
-<<<<<<< HEAD
-  /* added 4.10.1, make sure it is set */
-  if (nlistGetStr (bdjopt->bdjoptList, OPT_M_CONTROLLER_INTFC) == NULL) {
-    nlistSetStr (bdjopt->bdjoptList, OPT_M_CONTROLLER_INTFC, "");
-=======
   /* added 4.10.5, make sure it is set */
   if (nlistGetNum (bdjopt->bdjoptList, OPT_P_SHOW_SPD_CONTROL) < 0) {
     nlistSetNum (bdjopt->bdjoptList, OPT_P_SHOW_SPD_CONTROL, false);
@@ -352,7 +332,6 @@
       nlistSetStr (bdjopt->bdjoptList, OPT_M_PLAYER_INTFC, "libplivlc4");
       nlistSetStr (bdjopt->bdjoptList, OPT_M_PLAYER_INTFC_NM, "Integrated VLC 4");
     }
->>>>>>> ea9ed3fb
   }
 }
 
