/*
 * Copyright 2021-2024 Brad Lanam Pleasant Hill CA
 */
#include "config.h"

#include <stdio.h>
#include <stdlib.h>
#include <stdbool.h>
#include <string.h>
#include <inttypes.h>
#include <errno.h>
#include <getopt.h>
#include <unistd.h>
#include <math.h>

#include "audiosrc.h"   // for file prefix
#include "bdj4.h"
#include "bdj4init.h"
#include "bdj4intl.h"
#include "bdj4ui.h"
#include "bdjmsg.h"
#include "bdjopt.h"
#include "bdjstring.h"
#include "bdjvars.h"
#include "bdjvarsdf.h"
#include "callback.h"
#include "conn.h"
#include "controller.h"
#include "datafile.h"
#include "dispsel.h"
#include "fileop.h"
#include "localeutil.h"
#include "lock.h"
#include "log.h"
#include "mdebug.h"
#include "mp3exp.h"
#include "msgparse.h"
#include "musicq.h"
#include "ossignal.h"
#include "osuiutils.h"
#include "pathbld.h"
#include "playlist.h"
#include "pli.h"
#include "progstate.h"
#include "slist.h"
#include "sock.h"
#include "sockh.h"
#include "song.h"
#include "songdb.h"
#include "sysvars.h"
#include "tmutil.h"
#include "ui.h"
#include "uimusicq.h"
#include "uinbutil.h"
#include "uiplayer.h"
#include "uiquickedit.h"
#include "uiexppl.h"
#include "uiextreq.h"
#include "uisongfilter.h"
#include "uisongsel.h"
#include "uiutils.h"

enum {
  PLUI_MENU_CB_PLAY_QUEUE,
  PLUI_MENU_CB_EXTRA_QUEUE,
  PLUI_MENU_CB_SWITCH_QUEUE,
  PLUI_MENU_CB_REQ_EXT_DIALOG,
  PLUI_MENU_CB_MQ_FONT_SZ,
  PLUI_MENU_CB_MQ_FIND,
  PLUI_MENU_CB_EXP_MP3,
  PLUI_MENU_CB_QE_CURRENT,
  PLUI_MENU_CB_QE_SELECTED,
  PLUI_MENU_CB_RELOAD,
  PLUI_CB_NOTEBOOK,
  PLUI_CB_CLOSE,
  PLUI_CB_PLAYBACK_QUEUE,
  PLUI_CB_FONT_SIZE,
  PLUI_CB_QUEUE_SL,
  PLUI_CB_SONG_SAVE,
  PLUI_CB_CLEAR_QUEUE,
  PLUI_CB_REQ_EXT,
  PLUI_CB_QUICK_EDIT,
  PLUI_CB_KEYB,
  PLUI_CB_FONT_SZ_CHG,
  PLUI_CB_DRAG_DROP,
  PLUI_CB_CONTROLLER,
  PLUI_CB_MAX,
};

enum {
  PLUI_W_WINDOW,
  PLUI_W_MAIN_VBOX,
  PLUI_W_NOTEBOOK,
  PLUI_W_CLOCK,
  PLUI_W_LED_OFF,
  PLUI_W_LED_ON,
  PLUI_W_MQ_FONT_SZ_DIALOG,
  PLUI_W_MQ_SZ,
  PLUI_W_STATUS_MSG,
  PLUI_W_ERROR_MSG,
  PLUI_W_MENU_QE_CURR,
  PLUI_W_MENU_QE_SEL,
  PLUI_W_MENU_EXT_REQ,
  PLUI_W_MENU_RELOAD,
  PLUI_W_KEY_HNDLR,
  PLUI_W_SET_PB_BUTTON,
  PLUI_W_MAX,
};

enum {
  RESET_VOL_NO,
  RESET_VOL_CURR,
};

typedef struct {
  progstate_t     *progstate;
  char            *locknm;
  conn_t          *conn;
  musicdb_t       *musicdb;
  songdb_t        *songdb;
  int             musicqPlayIdx;
  int             musicqRequestIdx;
  int             musicqManageIdx;
  dispsel_t       *dispsel;
  uint32_t        dbgflags;
  int             marqueeIsMaximized;
  int             marqueeFontSize;
  int             marqueeFontSizeFS;
  mstime_t        marqueeFontSizeCheck;
  int             stopwaitcount;
  mstime_t        clockCheck;
  uisongfilter_t  *uisongfilter;
  uiwcont_t       *wcont [PLUI_W_MAX];
  int             reloadexpected;
  int             reloadrcvd;
  nlistidx_t      lastLoc [MUSICQ_MAX];
  /* quick edit */
  uiqe_t          *uiqe;
  int             resetvolume;
  /* external request */
  int             extreqRow;
  uiextreq_t      *uiextreq;
  /* notebook */
  uinbtabid_t     *nbtabid;
  int             currpage;
  callback_t      *callbacks [PLUI_CB_MAX];
  uiwcont_t       *musicqImage [MUSICQ_PB_MAX];
  /* ui major elements */
  uiplayer_t      *uiplayer;
  uimusicq_t      *uimusicq;
  uisongsel_t     *uisongsel;
  /* options */
  datafile_t      *optiondf;
  nlist_t         *options;
  /* export mp3 */
  mp3exp_t        *mp3exp;
  mstime_t        expmp3chkTime;
  int             expmp3state;
  /* controller */
  controller_t    *controller;
  /* flags */
  bool            fontszdialogcreated : 1;
  bool            mainalready : 1;
  bool            mainreattach : 1;
  bool            marqueeoff : 1;
  bool            mqfontsizeactive : 1;
  bool            optionsalloc : 1;
  bool            reloadinit : 1;
  bool            inreload : 1;
  bool            reloadchk : 1;
  bool            startmainsent : 1;
  bool            stopping : 1;
  bool            uibuilt : 1;
} playerui_t;

static datafilekey_t playeruidfkeys [] = {
  { "EXP_MP3_DIR",              EXP_MP3_DIR,                VALUE_STR, NULL, DF_NORM },
  { "EXT_REQ_DIR",              EXT_REQ_DIR,                VALUE_STR, NULL, DF_NORM },
  { "FILTER_POS_X",             SONGSEL_FILTER_POSITION_X,  VALUE_NUM, NULL, DF_NORM },
  { "FILTER_POS_Y",             SONGSEL_FILTER_POSITION_Y,  VALUE_NUM, NULL, DF_NORM },
  { "PLUI_POS_X",               PLUI_POSITION_X,            VALUE_NUM, NULL, DF_NORM },
  { "PLUI_POS_Y",               PLUI_POSITION_Y,            VALUE_NUM, NULL, DF_NORM },
  { "PLUI_RESTART_POS",         PLUI_RESTART_POSITION,      VALUE_NUM, NULL, DF_NORM },
  { "PLUI_SIZE_X",              PLUI_SIZE_X,                VALUE_NUM, NULL, DF_NORM },
  { "PLUI_SIZE_Y",              PLUI_SIZE_Y,                VALUE_NUM, NULL, DF_NORM },
  { "REQ_EXT_X",                REQ_EXT_POSITION_X,         VALUE_NUM, NULL, DF_NORM },
  { "REQ_EXT_Y",                REQ_EXT_POSITION_Y,         VALUE_NUM, NULL, DF_NORM },
  { "SHOW_EXTRA_QUEUES",        PLUI_SHOW_EXTRA_QUEUES,     VALUE_NUM, NULL, DF_NORM },
  { "SORT_BY",                  SONGSEL_SORT_BY,            VALUE_STR, NULL, DF_NORM },
  { "SWITCH_QUEUE_WHEN_EMPTY",  PLUI_SWITCH_QUEUE_WHEN_EMPTY, VALUE_NUM, NULL, DF_NORM },
};
enum {
  PLAYERUI_DFKEY_COUNT = (sizeof (playeruidfkeys) / sizeof (datafilekey_t)),
};

static datafilekey_t reloaddfkeys [] = {
  { "CURRENT",  RELOAD_CURR, VALUE_STR, NULL, DF_NORM },
};
enum {
  RELOAD_DFKEY_COUNT = (sizeof (reloaddfkeys) / sizeof (datafilekey_t)),
};

enum {
  PLUI_UPDATE_MAIN,
  PLUI_NO_UPDATE,
};

static bool     pluiConnectingCallback (void *udata, programstate_t programState);
static bool     pluiHandshakeCallback (void *udata, programstate_t programState);
static bool     pluiInitDataCallback (void *udata, programstate_t programState);
static bool     pluiStoppingCallback (void *udata, programstate_t programState);
static bool     pluiStopWaitCallback (void *udata, programstate_t programState);
static bool     pluiClosingCallback (void *udata, programstate_t programState);
static void     pluiBuildUI (playerui_t *plui);
static void     pluiInitializeUI (playerui_t *plui);
static int      pluiMainLoop (void *tplui);
static void     pluiClock (playerui_t *plui);
static int      pluiProcessMsg (bdjmsgroute_t routefrom, bdjmsgroute_t route,
                    bdjmsgmsg_t msg, char *args, void *udata);
static bool     pluiCloseWin (void *udata);
static void     pluiSigHandler (int sig);
static char *   pluiExportMP3Dialog (playerui_t *plui);
/* queue selection handlers */
static bool     pluiSwitchPage (void *udata, long pagenum);
static void     pluiPlaybackButtonHideShow (playerui_t *plui, long pagenum);
static bool     pluiProcessSetPlaybackQueue (void *udata);
static void     pluiSetPlaybackQueue (playerui_t *plui, int newqueue, int updateFlag);
static void     pluiSetManageQueue (playerui_t *plui, int newqueue);
/* option handlers */
static bool     pluiToggleExtraQueues (void *udata);
static void     pluiSetExtraQueues (playerui_t *plui);
static bool     pluiToggleSwitchQueue (void *udata);
static void     pluiSetSwitchQueue (playerui_t *plui);
static bool     pluiMarqueeFontSizeDialog (void *udata);
static void     pluiCreateMarqueeFontSizeDialog (playerui_t *plui);
static bool     pluiMarqueeFontSizeDialogResponse (void *udata, long responseid);
static bool     pluiMarqueeFontSizeChg (void *udata);
static bool     pluiMarqueeRecover (void *udata);
static void     pluisetMarqueeIsMaximized (playerui_t *plui, char *args);
static void     pluisetMarqueeFontSizes (playerui_t *plui, char *args);
static bool     pluiQueueProcess (void *udata, long dbidx);
static bool     pluiSongSaveCallback (void *udata, long dbidx);
static bool     pluiClearQueueCallback (void *udata);
static void     pluiPushHistory (playerui_t *plui, const char *args);
static bool     pluiRequestExternalDialog (void *udata);
static bool     pluiExtReqCallback (void *udata);
static bool     pluiQuickEditCurrent (void *udata);
static bool     pluiQuickEditSelected (void *udata);
static bool     pluiQuickEditCallback (void *udata);
static bool     pluiReload (void *udata);
static void     pluiReloadCurrent (playerui_t *plui);
static void     pluiReloadSave (playerui_t *plui, int mqidx);
static void     pluiReloadSaveCurrent (playerui_t *plui);
static bool     pluiKeyEvent (void *udata);
static bool     pluiExportMP3 (void *udata);
static bool     pluiDragDropCallback (void *udata, const char *uri, int row);
static int      pluiControllerCallback (void *udata, long val, int cmd);

static int gKillReceived = 0;

int
main (int argc, char *argv[])
{
  int             status = 0;
  uint16_t        listenPort;
  playerui_t      plui;
  char            tbuff [MAXPATHLEN];

#if BDJ4_MEM_DEBUG
  mdebugInit ("plui");
#endif

  plui.progstate = progstateInit ("playerui");
  progstateSetCallback (plui.progstate, STATE_CONNECTING,
      pluiConnectingCallback, &plui);
  progstateSetCallback (plui.progstate, STATE_WAIT_HANDSHAKE,
      pluiHandshakeCallback, &plui);
  progstateSetCallback (plui.progstate, STATE_INITIALIZE_DATA,
      pluiInitDataCallback, &plui);

  plui.uiplayer = NULL;
  plui.uimusicq = NULL;
  plui.uisongsel = NULL;
  plui.musicqPlayIdx = MUSICQ_PB_A;
  plui.musicqRequestIdx = MUSICQ_PB_A;
  plui.musicqManageIdx = MUSICQ_PB_A;
  plui.marqueeIsMaximized = false;
  plui.marqueeFontSize = 36;
  plui.marqueeFontSizeFS = 60;
  mstimeset (&plui.marqueeFontSizeCheck, 3600000);
  mstimeset (&plui.clockCheck, 0);
  plui.stopwaitcount = 0;
  plui.nbtabid = uinbutilIDInit ();
  plui.uisongfilter = NULL;
  plui.uiqe = NULL;
  plui.extreqRow = -1;
  plui.uiextreq = NULL;
  plui.uibuilt = false;
  plui.fontszdialogcreated = false;
  plui.currpage = 0;
  plui.startmainsent = false;
  plui.stopping = false;
  plui.mainalready = false;
  plui.mainreattach = false;
  plui.marqueeoff = false;
  plui.reloadinit = false;
  plui.inreload = false;
  plui.reloadchk = false;
  plui.reloadexpected = 0;
  plui.reloadrcvd = 0;
  plui.mqfontsizeactive = false;
  plui.expmp3state = BDJ4_STATE_OFF;
  plui.controller = NULL;
  for (int i = 0; i < PLUI_CB_MAX; ++i) {
    plui.callbacks [i] = NULL;
  }
  for (int i = 0; i < MUSICQ_PB_MAX; ++i) {
    plui.musicqImage [i] = NULL;
  }
  for (int i = 0; i < PLUI_W_MAX; ++i) {
    plui.wcont [i] = NULL;
  }
  for (int i = 0; i < MUSICQ_MAX; ++i) {
    plui.lastLoc [i] = -1;
  }

  osSetStandardSignals (pluiSigHandler);

  plui.dbgflags = BDJ4_INIT_ALL;
  bdj4startup (argc, argv, &plui.musicdb,
      "plui", ROUTE_PLAYERUI, &plui.dbgflags);
  logProcBegin ();

  plui.songdb = songdbAlloc (plui.musicdb);

  if (bdjoptGetNum (OPT_P_MARQUEE_SHOW) == MARQUEE_SHOW_OFF) {
    plui.marqueeoff = true;
  }
  plui.dispsel = dispselAlloc (DISP_SEL_LOAD_PLAYER);

  listenPort = bdjvarsGetNum (BDJVL_PLAYERUI_PORT);
  plui.conn = connInit (ROUTE_PLAYERUI);

  pathbldMakePath (tbuff, sizeof (tbuff),
      PLAYERUI_OPT_FN, BDJ4_CONFIG_EXT, PATHBLD_MP_DREL_DATA | PATHBLD_MP_USEIDX);
  plui.optiondf = datafileAllocParse ("ui-player", DFTYPE_KEY_VAL, tbuff,
      playeruidfkeys, PLAYERUI_DFKEY_COUNT, DF_NO_OFFSET, NULL);
  plui.options = datafileGetList (plui.optiondf);
  plui.optionsalloc = false;
  if (plui.options == NULL || nlistGetCount (plui.options) == 0) {
    plui.optionsalloc = true;
    plui.options = nlistAlloc ("ui-player", LIST_ORDERED, NULL);

    nlistSetNum (plui.options, PLUI_SHOW_EXTRA_QUEUES, false);
    nlistSetNum (plui.options, PLUI_SWITCH_QUEUE_WHEN_EMPTY, false);
    nlistSetNum (plui.options, SONGSEL_FILTER_POSITION_X, -1);
    nlistSetNum (plui.options, SONGSEL_FILTER_POSITION_Y, -1);
    nlistSetNum (plui.options, PLUI_POSITION_X, -1);
    nlistSetNum (plui.options, PLUI_POSITION_Y, -1);
    nlistSetNum (plui.options, PLUI_SIZE_X, 1000);
    nlistSetNum (plui.options, PLUI_SIZE_Y, 600);
    nlistSetNum (plui.options, PLUI_RESTART_POSITION, -1);
    nlistSetNum (plui.options, REQ_EXT_POSITION_X, -1);
    nlistSetNum (plui.options, REQ_EXT_POSITION_Y, -1);
    nlistSetStr (plui.options, EXT_REQ_DIR, "");
    nlistSetNum (plui.options, EXP_IMP_BDJ4_POSITION_X, -1);
    nlistSetNum (plui.options, EXP_IMP_BDJ4_POSITION_Y, -1);
    nlistSetNum (plui.options, EXP_PL_POSITION_X, -1);
    nlistSetNum (plui.options, EXP_PL_POSITION_Y, -1);
    nlistSetStr (plui.options, MANAGE_EXP_PL_DIR, "");
    nlistSetNum (plui.options, MANAGE_EXP_PL_TYPE, EI_TYPE_M3U);
    nlistSetStr (plui.options, EXP_MP3_DIR, "");
    nlistSetStr (plui.options, SONGSEL_SORT_BY, "TITLE");
  }

  uiUIInitialize (sysvarsGetNum (SVL_LOCALE_DIR));
  uiSetUICSS (uiutilsGetCurrentFont (),
      bdjoptGetStr (OPT_P_UI_ACCENT_COL),
      bdjoptGetStr (OPT_P_UI_ERROR_COL));

  pluiBuildUI (&plui);
  osuiFinalize ();

  /* register these after calling the sub-window initialization */
  /* then these will be run last, after the other closing callbacks */
  progstateSetCallback (plui.progstate, STATE_STOPPING,
      pluiStoppingCallback, &plui);
  progstateSetCallback (plui.progstate, STATE_STOP_WAIT,
      pluiStopWaitCallback, &plui);
  progstateSetCallback (plui.progstate, STATE_CLOSING,
      pluiClosingCallback, &plui);

  sockhMainLoop (listenPort, pluiProcessMsg, pluiMainLoop, &plui);
  connFree (plui.conn);
  progstateFree (plui.progstate);
  logProcEnd ("");
  logEnd ();
#if BDJ4_MEM_DEBUG
  mdebugReport ();
  mdebugCleanup ();
#endif
  return status;
}

/* internal routines */

static bool
pluiStoppingCallback (void *udata, programstate_t programState)
{
  playerui_t    * plui = udata;
  int           x, y, ws;

  logProcBegin ();
  if (! plui->marqueeoff &&
      connHaveHandshake (plui->conn, ROUTE_MAIN) &&
      connIsConnected (plui->conn, ROUTE_MARQUEE)) {
    connSendMessage (plui->conn, ROUTE_MAIN, MSG_STOP_MARQUEE, NULL);
  }

  connSendMessage (plui->conn, ROUTE_STARTERUI, MSG_STOP_MAIN, NULL);

  uiWindowGetSize (plui->wcont [PLUI_W_WINDOW], &x, &y);
  nlistSetNum (plui->options, PLUI_SIZE_X, x);
  nlistSetNum (plui->options, PLUI_SIZE_Y, y);
  uiWindowGetPosition (plui->wcont [PLUI_W_WINDOW], &x, &y, &ws);
  nlistSetNum (plui->options, PLUI_POSITION_X, x);
  nlistSetNum (plui->options, PLUI_POSITION_Y, y);

  connDisconnectAll (plui->conn);

  logProcEnd ("");
  return STATE_FINISHED;
}

static bool
pluiStopWaitCallback (void *udata, programstate_t programState)
{
  playerui_t  * plui = udata;
  bool        rc;

  rc = connWaitClosed (plui->conn, &plui->stopwaitcount);
  return rc;
}

static bool
pluiClosingCallback (void *udata, programstate_t programState)
{
  playerui_t    *plui = udata;

  logProcBegin ();

  uiCloseWindow (plui->wcont [PLUI_W_WINDOW]);
  uiCleanup ();

  uiWidgetClearPersistent (plui->wcont [PLUI_W_LED_ON]);
  uiWidgetClearPersistent (plui->wcont [PLUI_W_LED_OFF]);

  for (int i = 0; i < PLUI_CB_MAX; ++i) {
    callbackFree (plui->callbacks [i]);
  }
  for (int i = 0; i < MUSICQ_PB_MAX; ++i) {
    uiwcontFree (plui->musicqImage [i]);
  }
  for (int i = 0; i < PLUI_W_MAX; ++i) {
    uiwcontFree (plui->wcont [i]);
  }

  datafileSave (plui->optiondf, NULL, plui->options, DF_NO_OFFSET, 1);

  bdj4shutdown (ROUTE_PLAYERUI, plui->musicdb);
  dispselFree (plui->dispsel);
  songdbFree (plui->songdb);

  uinbutilIDFree (plui->nbtabid);
  uisfFree (plui->uisongfilter);
  uiqeFree (plui->uiqe);
  uiextreqFree (plui->uiextreq);
  if (plui->optionsalloc) {
    nlistFree (plui->options);
  }
  datafileFree (plui->optiondf);

  uiplayerFree (plui->uiplayer);
  uimusicqFree (plui->uimusicq);
  uisongselFree (plui->uisongsel);

<<<<<<< HEAD
  controllerFree (plui->controller);

  logProcEnd (LOG_PROC, "pluiClosingCallback", "");
=======
  logProcEnd ("");
>>>>>>> ab5fd62b
  return STATE_FINISHED;
}

static void
pluiBuildUI (playerui_t *plui)
{
  uiwcont_t   *menubar;
  uiwcont_t   *menu;
  uiwcont_t   *menuitem;
  uiwcont_t   *hbox;
  uiwcont_t   *uip;
  uiwcont_t   *uiwidgetp;
  const char  *str;
  char        imgbuff [MAXPATHLEN];
  char        tbuff [MAXPATHLEN];
  int         x, y;
  void        *tempp;
  uiutilsaccent_t accent;

  logProcBegin ();

  pathbldMakePath (tbuff, sizeof (tbuff),  "led_off", BDJ4_IMG_SVG_EXT,
      PATHBLD_MP_DIR_IMG);
  plui->wcont [PLUI_W_LED_OFF] = uiImageFromFile (tbuff);
  uiImageConvertToPixbuf (plui->wcont [PLUI_W_LED_OFF]);
  uiWidgetMakePersistent (plui->wcont [PLUI_W_LED_OFF]);

  pathbldMakePath (tbuff, sizeof (tbuff),  "led_on", BDJ4_IMG_SVG_EXT,
      PATHBLD_MP_DIR_IMG);
  plui->wcont [PLUI_W_LED_ON] = uiImageFromFile (tbuff);
  uiImageConvertToPixbuf (plui->wcont [PLUI_W_LED_ON]);
  uiWidgetMakePersistent (plui->wcont [PLUI_W_LED_ON]);

  pathbldMakePath (imgbuff, sizeof (imgbuff),
      "bdj4_icon_player", BDJ4_IMG_SVG_EXT, PATHBLD_MP_DIR_IMG);
  plui->callbacks [PLUI_CB_CLOSE] = callbackInit (
      pluiCloseWin, plui, NULL);
  /* CONTEXT: playerui: main window title */
  snprintf (tbuff, sizeof (tbuff), _("%s Player"),
      bdjoptGetStr (OPT_P_PROFILENAME));
  plui->wcont [PLUI_W_WINDOW] = uiCreateMainWindow (plui->callbacks [PLUI_CB_CLOSE],
      tbuff, imgbuff);

  pluiInitializeUI (plui);

  plui->wcont [PLUI_W_MAIN_VBOX] = uiCreateVertBox ();
  uiWindowPackInWindow (plui->wcont [PLUI_W_WINDOW], plui->wcont [PLUI_W_MAIN_VBOX]);
  uiWidgetSetAllMargins (plui->wcont [PLUI_W_MAIN_VBOX], 4);

  plui->wcont [PLUI_W_KEY_HNDLR] = uiKeyAlloc ();
  plui->callbacks [PLUI_CB_KEYB] = callbackInit (
      pluiKeyEvent, plui, NULL);
  uiKeySetKeyCallback (plui->wcont [PLUI_W_KEY_HNDLR],
      plui->wcont [PLUI_W_MAIN_VBOX], plui->callbacks [PLUI_CB_KEYB]);

  /* menu */
  uiutilsAddProfileColorDisplay (plui->wcont [PLUI_W_MAIN_VBOX], &accent);
  hbox = accent.hbox;
  uiwcontFree (accent.label);
  uiWidgetExpandHoriz (hbox);

  menubar = uiCreateMenubar ();
  uiBoxPackStart (hbox, menubar);

  plui->wcont [PLUI_W_CLOCK] = uiCreateLabel ("");
  uiBoxPackEnd (hbox, plui->wcont [PLUI_W_CLOCK]);
  uiWidgetSetMarginStart (plui->wcont [PLUI_W_CLOCK], 4);
  uiWidgetSetState (plui->wcont [PLUI_W_CLOCK], UIWIDGET_DISABLE);

  uiwidgetp = uiCreateLabel ("");
  uiWidgetSetClass (uiwidgetp, ERROR_CLASS);
  uiBoxPackEnd (hbox, uiwidgetp);
  plui->wcont [PLUI_W_ERROR_MSG] = uiwidgetp;

  uiwidgetp = uiCreateLabel ("");
  uiWidgetSetClass (uiwidgetp, ACCENT_CLASS);
  uiBoxPackEnd (hbox, uiwidgetp);
  plui->wcont [PLUI_W_STATUS_MSG] = uiwidgetp;

  /* actions */
  /* CONTEXT: playerui: menu selection: actions for the player */
  menuitem = uiMenuCreateItem (menubar, _("Actions"), NULL);
  menu = uiCreateSubMenu (menuitem);
  uiwcontFree (menuitem);

  plui->callbacks [PLUI_MENU_CB_REQ_EXT_DIALOG] = callbackInit (
      pluiRequestExternalDialog, plui, NULL);
  /* CONTEXT: playerui: menu selection: action: external request */
  menuitem = uiMenuCreateItem (menu, _("External Request"),
      plui->callbacks [PLUI_MENU_CB_REQ_EXT_DIALOG]);
  plui->wcont [PLUI_W_MENU_EXT_REQ] = menuitem;

  plui->callbacks [PLUI_MENU_CB_QE_CURRENT] = callbackInit (
      pluiQuickEditCurrent, plui, NULL);
  /* CONTEXT: playerui: menu selection: action: quick edit current song */
  menuitem = uiMenuCreateItem (menu, _("Quick Edit: Current"),
      plui->callbacks [PLUI_MENU_CB_QE_CURRENT]);
  plui->wcont [PLUI_W_MENU_QE_CURR] = menuitem;

  plui->callbacks [PLUI_MENU_CB_QE_SELECTED] = callbackInit (
      pluiQuickEditSelected, plui, NULL);
  /* CONTEXT: playerui: menu selection: action: quick edit selected song */
  menuitem = uiMenuCreateItem (menu, _("Quick Edit: Selected"),
      plui->callbacks [PLUI_MENU_CB_QE_SELECTED]);
  plui->wcont [PLUI_W_MENU_QE_SEL] = menuitem;

  plui->callbacks [PLUI_MENU_CB_RELOAD] = callbackInit (
      pluiReload, plui, NULL);
  /* CONTEXT: playerui: menu selection: action: reload */
  menuitem = uiMenuCreateItem (menu, _("Reload"),
      plui->callbacks [PLUI_MENU_CB_RELOAD]);
  plui->wcont [PLUI_W_MENU_RELOAD] = menuitem;

  uiwcontFree (menu);

  /* marquee */
  /* CONTEXT: playerui: menu selection: marquee related options (suggested: song display) */
  menuitem = uiMenuCreateItem (menubar, _("Marquee"), NULL);
  if (plui->marqueeoff) {
    uiWidgetSetState (menuitem, UIWIDGET_DISABLE);
  }
  menu = uiCreateSubMenu (menuitem);
  uiwcontFree (menuitem);

  plui->callbacks [PLUI_MENU_CB_MQ_FONT_SZ] = callbackInit (
      pluiMarqueeFontSizeDialog, plui, NULL);
  /* CONTEXT: playerui: menu selection: marquee: change the marquee font size */
  menuitem = uiMenuCreateItem (menu, _("Font Size"),
      plui->callbacks [PLUI_MENU_CB_MQ_FONT_SZ]);
  uiwcontFree (menuitem);

  plui->callbacks [PLUI_MENU_CB_MQ_FIND] = callbackInit (
      pluiMarqueeRecover, plui, NULL);
  /* CONTEXT: playerui: menu selection: marquee: bring the marquee window back to the main screen */
  menuitem = uiMenuCreateItem (menu, _("Recover Marquee"),
      plui->callbacks [PLUI_MENU_CB_MQ_FIND]);
  uiwcontFree (menuitem);

  uiwcontFree (menu);

  /* export */
  /* CONTEXT: playerui: menu selection: export */
  menuitem = uiMenuCreateItem (menubar, _("Export"), NULL);
  menu = uiCreateSubMenu (menuitem);
  uiwcontFree (menuitem);

  plui->callbacks [PLUI_MENU_CB_EXP_MP3] = callbackInit (
      pluiExportMP3, plui, NULL);
  /* CONTEXT: player ui: menu selection: export: export as MP3 */
  snprintf (tbuff, sizeof (tbuff), _("Export as %s"), BDJ4_MP3_LABEL);
  menuitem = uiMenuCreateItem (menu, tbuff,
      plui->callbacks [PLUI_MENU_CB_EXP_MP3]);
  /* a missing audio adjust file will not stop startup */
  tempp = bdjvarsdfGet (BDJVDF_AUDIO_ADJUST);
  if (tempp == NULL) {
    uiWidgetSetState (menuitem, UIWIDGET_DISABLE);
  }
  uiwcontFree (menuitem);

  uiwcontFree (menu);

  /* options */
  /* CONTEXT: playerui: menu selection: options for the player */
  menuitem = uiMenuCreateItem (menubar, _("Options"), NULL);
  menu = uiCreateSubMenu (menuitem);
  uiwcontFree (menuitem);

  plui->callbacks [PLUI_MENU_CB_EXTRA_QUEUE] = callbackInit (
      pluiToggleExtraQueues, plui, NULL);
  /* CONTEXT: playerui: menu checkbox: show the extra queues (in addition to the main music queue) */
  menuitem = uiMenuCreateCheckbox (menu, _("Show Extra Queues"),
      nlistGetNum (plui->options, PLUI_SHOW_EXTRA_QUEUES),
      plui->callbacks [PLUI_MENU_CB_EXTRA_QUEUE]);
  uiwcontFree (menuitem);

  plui->callbacks [PLUI_MENU_CB_SWITCH_QUEUE] = callbackInit (
      pluiToggleSwitchQueue, plui, NULL);
  /* CONTEXT: playerui: menu checkbox: when a queue is emptied, switch playback to the next queue */
  menuitem = uiMenuCreateCheckbox (menu, _("Switch Queue When Empty"),
      nlistGetNum (plui->options, PLUI_SWITCH_QUEUE_WHEN_EMPTY),
      plui->callbacks [PLUI_MENU_CB_SWITCH_QUEUE]);
  uiwcontFree (menuitem);

  /* player */
  uiwidgetp = uiplayerBuildUI (plui->uiplayer);
  uiBoxPackStart (plui->wcont [PLUI_W_MAIN_VBOX], uiwidgetp);

  plui->wcont [PLUI_W_NOTEBOOK] = uiCreateNotebook ();
  uiBoxPackStartExpand (plui->wcont [PLUI_W_MAIN_VBOX], plui->wcont [PLUI_W_NOTEBOOK]);

  plui->callbacks [PLUI_CB_NOTEBOOK] = callbackInitLong (
      pluiSwitchPage, plui);
  uiNotebookSetCallback (plui->wcont [PLUI_W_NOTEBOOK], plui->callbacks [PLUI_CB_NOTEBOOK]);

  plui->callbacks [PLUI_CB_PLAYBACK_QUEUE] = callbackInit (
      pluiProcessSetPlaybackQueue, plui, NULL);
  uiwidgetp = uiCreateButton (plui->callbacks [PLUI_CB_PLAYBACK_QUEUE],
      /* CONTEXT: playerui: select the current queue for playback */
      _("Set Queue for Playback"), NULL);
  uiNotebookSetActionWidget (plui->wcont [PLUI_W_NOTEBOOK], uiwidgetp);
  uiWidgetShowAll (uiwidgetp);
  plui->wcont [PLUI_W_SET_PB_BUTTON] = uiwidgetp;

  plui->callbacks [PLUI_CB_DRAG_DROP] = callbackInitStrInt (
      pluiDragDropCallback, plui);

  for (int i = 0; i < MUSICQ_DISP_MAX; ++i) {
    int   tabtype;
    /* music queue tab */

    if (! bdjoptGetNumPerQueue (OPT_Q_DISPLAY, i)) {
      /* do not display */
      continue;
    }

    tabtype = UI_TAB_MUSICQ;
    if (i == MUSICQ_HISTORY) {
      tabtype = UI_TAB_HISTORY;
    }

    uip = uimusicqBuildUI (plui->uimusicq, plui->wcont [PLUI_W_WINDOW], i,
        plui->wcont [PLUI_W_ERROR_MSG], NULL);

    uiwcontFree (hbox);
    hbox = uiCreateHorizBox ();
    if (tabtype == UI_TAB_HISTORY) {
      /* CONTEXT: playerui: name of the history tab : displayed played songs */
      str = _("History");
    } else {
      str = bdjoptGetStrPerQueue (OPT_Q_QUEUE_NAME, i);
    }

    uiwidgetp = uiCreateLabel (str);
    uiBoxPackStart (hbox, uiwidgetp);

    if (tabtype == UI_TAB_MUSICQ) {
      plui->musicqImage [i] = uiImageNew ();
      uiImageSetFromPixbuf (plui->musicqImage [i], plui->wcont [PLUI_W_LED_ON]);
      uiWidgetSetMarginStart (plui->musicqImage [i], 1);
      uiBoxPackStart (hbox, plui->musicqImage [i]);

      uimusicqDragDropSetURICallback (plui->uimusicq, i, plui->callbacks [PLUI_CB_DRAG_DROP]);
    }

    uiNotebookAppendPage (plui->wcont [PLUI_W_NOTEBOOK], uip, hbox);
    uiwcontFree (uiwidgetp);
    uinbutilIDAdd (plui->nbtabid, tabtype);
    uiWidgetShowAll (hbox);
  }

  /* request tab */
  uip = uisongselBuildUI (plui->uisongsel, plui->wcont [PLUI_W_WINDOW]);
  /* CONTEXT: playerui: name of request tab : lists the songs in the database */
  uiwidgetp = uiCreateLabel (_("Request"));
  uiNotebookAppendPage (plui->wcont [PLUI_W_NOTEBOOK], uip, uiwidgetp);
  uinbutilIDAdd (plui->nbtabid, UI_TAB_SONGSEL);
  uiwcontFree (uiwidgetp);

  x = nlistGetNum (plui->options, PLUI_SIZE_X);
  y = nlistGetNum (plui->options, PLUI_SIZE_Y);
  uiWindowSetDefaultSize (plui->wcont [PLUI_W_WINDOW], x, y);

  uiWidgetShowAll (plui->wcont [PLUI_W_WINDOW]);

  x = nlistGetNum (plui->options, PLUI_POSITION_X);
  y = nlistGetNum (plui->options, PLUI_POSITION_Y);
  uiWindowMove (plui->wcont [PLUI_W_WINDOW], x, y, -1);

  pathbldMakePath (imgbuff, sizeof (imgbuff),
      "bdj4_icon_player", BDJ4_IMG_PNG_EXT, PATHBLD_MP_DIR_IMG);
  osuiSetIcon (imgbuff);
  pluiPlaybackButtonHideShow (plui, 0);

  plui->callbacks [PLUI_CB_SONG_SAVE] = callbackInitLong (
      pluiSongSaveCallback, plui);
  uimusicqSetSongSaveCallback (plui->uimusicq, plui->callbacks [PLUI_CB_SONG_SAVE]);
  uisongselSetSongSaveCallback (plui->uisongsel, plui->callbacks [PLUI_CB_SONG_SAVE]);

  plui->callbacks [PLUI_CB_CLEAR_QUEUE] = callbackInit (
      pluiClearQueueCallback, plui, NULL);
  uimusicqSetClearQueueCallback (plui->uimusicq, plui->callbacks [PLUI_CB_CLEAR_QUEUE]);

  plui->uibuilt = true;

  uiwcontFree (hbox);
  uiwcontFree (menu);
  uiwcontFree (menubar);

  logProcEnd ("");
}

static void
pluiInitializeUI (playerui_t *plui)
{
  plui->uiplayer = uiplayerInit ("player", plui->progstate, plui->conn, plui->musicdb, plui->dispsel);

  plui->uiqe = uiqeInit (plui->wcont [PLUI_W_WINDOW],
      plui->musicdb, plui->options);
  plui->callbacks [PLUI_CB_QUICK_EDIT] = callbackInit (
      pluiQuickEditCallback,
      plui, "musicq: quick edit response");
  uiqeSetResponseCallback (plui->uiqe, plui->callbacks [PLUI_CB_QUICK_EDIT]);

  plui->uiextreq = uiextreqInit (plui->wcont [PLUI_W_WINDOW],
      plui->musicdb, plui->options);
  plui->callbacks [PLUI_CB_REQ_EXT] = callbackInit (
      pluiExtReqCallback,
      plui, "musicq: external request response");
  uiextreqSetResponseCallback (plui->uiextreq, plui->callbacks [PLUI_CB_REQ_EXT]);

  plui->uimusicq = uimusicqInit ("plui", plui->conn, plui->musicdb,
      plui->dispsel, DISP_SEL_MUSICQ);

  plui->uisongfilter = uisfInit (plui->wcont [PLUI_W_WINDOW], plui->options,
      SONG_FILTER_FOR_PLAYBACK);
  plui->uisongsel = uisongselInit ("plui-req", plui->conn, plui->musicdb,
      plui->dispsel, NULL, plui->options,
      plui->uisongfilter, DISP_SEL_REQUEST);
  plui->callbacks [PLUI_CB_QUEUE_SL] = callbackInitLong (
      pluiQueueProcess, plui);
  uisongselSetQueueCallback (plui->uisongsel,
      plui->callbacks [PLUI_CB_QUEUE_SL]);
  uimusicqSetQueueCallback (plui->uimusicq,
      plui->callbacks [PLUI_CB_QUEUE_SL]);
}


static int
pluiMainLoop (void *tplui)
{
  playerui_t  *plui = tplui;
  int         stop = false;

  uiUIProcessEvents ();

  if (! progstateIsRunning (plui->progstate)) {
    progstateProcess (plui->progstate);
    if (progstateCurrState (plui->progstate) == STATE_CLOSED) {
      stop = true;
    }
    if (gKillReceived) {
      logMsg (LOG_SESS, LOG_IMPORTANT, "got kill signal");
      plui->stopping = true;
      progstateShutdownProcess (plui->progstate);
      gKillReceived = 0;
    }
    return stop;
  }

  if (mstimeCheck (&plui->clockCheck)) {
    pluiClock (plui);
  }

  if (plui->expmp3state == BDJ4_STATE_PROCESS) {
    if (mstimeCheck (&plui->expmp3chkTime)) {
      int   count, tot;

      mp3ExportGetCount (plui->mp3exp, &count, &tot);
      uiutilsProgressStatus (plui->wcont [PLUI_W_STATUS_MSG], count, tot);
      mstimeset (&plui->expmp3chkTime, 500);
    }

    if (mp3ExportQueue (plui->mp3exp)) {
      uiutilsProgressStatus (plui->wcont [PLUI_W_STATUS_MSG], -1, -1);
      mp3ExportFree (plui->mp3exp);
      plui->expmp3state = BDJ4_STATE_OFF;
    }
  }

  if (plui->expmp3state == BDJ4_STATE_START) {
    char  tmp [40];

    /* CONTEXT: export as mp3: please wait... status message */
    uiLabelSetText (plui->wcont [PLUI_W_STATUS_MSG], _("Please wait\xe2\x80\xa6"));

    snprintf (tmp, sizeof (tmp), "%d", plui->musicqManageIdx);
    connSendMessage (plui->conn, ROUTE_MAIN, MSG_MAIN_REQ_QUEUE_INFO, tmp);
    plui->expmp3state = BDJ4_STATE_WAIT;
  }

  if (! plui->marqueeoff &&
      mstimeCheck (&plui->marqueeFontSizeCheck)) {
    char        tbuff [40];
    int         sz;

    if (plui->marqueeIsMaximized) {
      sz = plui->marqueeFontSizeFS;
    } else {
      sz = plui->marqueeFontSize;
    }
    snprintf (tbuff, sizeof (tbuff), "%d", sz);
    connSendMessage (plui->conn, ROUTE_MARQUEE, MSG_MARQUEE_SET_FONT_SZ, tbuff);
    mstimeset (&plui->marqueeFontSizeCheck, 3600000);
  }

  connProcessUnconnected (plui->conn);

  uiplayerMainLoop (plui->uiplayer);
  uimusicqMainLoop (plui->uimusicq);
  uisongselMainLoop (plui->uisongsel);
  uiextreqProcess (plui->uiextreq);

  if (gKillReceived) {
    logMsg (LOG_SESS, LOG_IMPORTANT, "got kill signal");
    plui->stopping = true;
    progstateShutdownProcess (plui->progstate);
    gKillReceived = 0;
  }
  return stop;
}

static void
pluiClock (playerui_t *plui)
{
  char        tbuff [100];

  if (! plui->uibuilt) {
    return;
  }

  uiLabelSetText (plui->wcont [PLUI_W_CLOCK],
      tmutilDisp (tbuff, sizeof (tbuff), bdjoptGetNum (OPT_G_CLOCK_DISP)));
  if (bdjoptGetNum (OPT_G_CLOCK_DISP) == TM_CLOCK_OFF) {
    mstimeset (&plui->clockCheck, 3600000);
  } else {
    mstimeset (&plui->clockCheck, 200);
  }
}


static bool
pluiConnectingCallback (void *udata, programstate_t programState)
{
  playerui_t   *plui = udata;
  bool        rc = STATE_NOT_FINISH;

  logProcBegin ();

  if (! connIsConnected (plui->conn, ROUTE_STARTERUI)) {
    connConnect (plui->conn, ROUTE_STARTERUI);
  }
  if (! connIsConnected (plui->conn, ROUTE_MAIN)) {
    connConnect (plui->conn, ROUTE_MAIN);
  }
  if (! connIsConnected (plui->conn, ROUTE_PLAYER)) {
    connConnect (plui->conn, ROUTE_PLAYER);
  }
  if (! plui->marqueeoff) {
    if (! connIsConnected (plui->conn, ROUTE_MARQUEE)) {
      connConnect (plui->conn, ROUTE_MARQUEE);
    }
  }

  connProcessUnconnected (plui->conn);

  if (connIsConnected (plui->conn, ROUTE_STARTERUI)) {
    rc = STATE_FINISHED;
  }

  logProcEnd ("");
  return rc;
}

static bool
pluiHandshakeCallback (void *udata, programstate_t programState)
{
  playerui_t    *plui = udata;
  bool          rc = STATE_NOT_FINISH;

  logProcBegin ();

  if (! connIsConnected (plui->conn, ROUTE_MAIN)) {
    connConnect (plui->conn, ROUTE_MAIN);
  }
  if (! connIsConnected (plui->conn, ROUTE_PLAYER)) {
    connConnect (plui->conn, ROUTE_PLAYER);
  }

  if (! plui->marqueeoff) {
    if (! connIsConnected (plui->conn, ROUTE_MARQUEE)) {
      connConnect (plui->conn, ROUTE_MARQUEE);
    }
  }

  connProcessUnconnected (plui->conn);

  if (plui->startmainsent == false &&
      connHaveHandshake (plui->conn, ROUTE_STARTERUI)) {
    connSendMessage (plui->conn, ROUTE_STARTERUI, MSG_START_MAIN, "0");
    plui->startmainsent = true;
  }

  if (! plui->marqueeoff &&
      connHaveHandshake (plui->conn, ROUTE_MAIN) &&
      ! connIsConnected (plui->conn, ROUTE_MARQUEE)) {
    connSendMessage (plui->conn, ROUTE_MAIN, MSG_START_MARQUEE, NULL);
  }

  if (connHaveHandshake (plui->conn, ROUTE_STARTERUI) &&
      connHaveHandshake (plui->conn, ROUTE_MAIN) &&
      connHaveHandshake (plui->conn, ROUTE_PLAYER) &&
      (plui->marqueeoff ||
      connHaveHandshake (plui->conn, ROUTE_MARQUEE))) {

    if (plui->mainalready) {
      connSendMessage (plui->conn, ROUTE_MAIN, MSG_MAIN_REQ_STATUS, NULL);
    }
    if (! plui->mainalready || plui->mainreattach) {
      pluiSetPlaybackQueue (plui, plui->musicqPlayIdx, PLUI_UPDATE_MAIN);
      pluiSetManageQueue (plui, plui->musicqManageIdx);
      pluiSetSwitchQueue (plui);
    }

    /* on one computer at least, the extra queues are showing up */
    /* when they should not */
    /* flushing all the ui events seems to prevent that */
    uiUIProcessWaitEvents ();

    pluiSetExtraQueues (plui);
    connSendMessage (plui->conn, ROUTE_PLAYER, MSG_PLAYER_SUPPORT, NULL);
    progstateLogTime (plui->progstate, "time-to-start-gui");
    rc = STATE_FINISHED;
  }

  logProcEnd ("");
  return rc;
}

static bool
pluiInitDataCallback (void *udata, programstate_t programState)
{
  playerui_t    *plui = udata;
  bool          rc = STATE_NOT_FINISH;

  if (plui->controller == NULL) {
    const char  *val;

    val = bdjoptGetStr (OPT_M_CONTROLLER_INTFC);
    if (val != NULL && *val) {
      plui->controller = controllerInit (val);
    } else {
      rc = STATE_FINISHED;
    }
  }

  if (plui->controller != NULL &&
      controllerCheckReady (plui->controller)) {
    controllerSetup (plui->controller);
    plui->callbacks [PLUI_CB_CONTROLLER] =
        callbackInitLongInt (pluiControllerCallback, plui);
    controllerSetCallback (plui->controller, plui->callbacks [PLUI_CB_CONTROLLER]);
    rc = STATE_FINISHED;
  }

  return rc;
}

static int
pluiProcessMsg (bdjmsgroute_t routefrom, bdjmsgroute_t route,
    bdjmsgmsg_t msg, char *args, void *udata)
{
  playerui_t  *plui = udata;
  char        *targs = NULL;

  logProcBegin ();

  if (args != NULL) {
    targs = mdstrdup (args);
  }

  if (msg != MSG_MUSIC_QUEUE_DATA &&
      msg != MSG_PLAYER_STATUS_DATA) {
    logMsg (LOG_DBG, LOG_MSGS, "got: from:%d/%s route:%d/%s msg:%d/%s args:%s",
        routefrom, msgRouteDebugText (routefrom),
        route, msgRouteDebugText (route), msg, msgDebugText (msg), args);
  }

  switch (route) {
    case ROUTE_NONE:
    case ROUTE_PLAYERUI: {
      switch (msg) {
        case MSG_HANDSHAKE: {
          connProcessHandshake (plui->conn, routefrom);
          break;
        }
        case MSG_SOCKET_CLOSE: {
              connDisconnect (plui->conn, routefrom);
          break;
        }
        case MSG_EXIT_REQUEST: {
          logMsg (LOG_SESS, LOG_IMPORTANT, "got exit request");
          gKillReceived = 0;
          plui->stopping = true;
          progstateShutdownProcess (plui->progstate);
          break;
        }
        case MSG_WINDOW_FIND: {
          uiWindowFind (plui->wcont [PLUI_W_WINDOW]);
          break;
        }
        case MSG_QUEUE_SWITCH: {
          pluiSetPlaybackQueue (plui, atoi (targs), PLUI_UPDATE_MAIN);
          break;
        }
        case MSG_MARQUEE_IS_MAX: {
          pluisetMarqueeIsMaximized (plui, targs);
          break;
        }
        case MSG_MARQUEE_FONT_SIZES: {
          pluisetMarqueeFontSizes (plui, targs);
          break;
        }
        case MSG_DB_ENTRY_UPDATE: {
          dbLoadEntry (plui->musicdb, atol (targs));
          uisongselPopulateData (plui->uisongsel);
          break;
        }
        case MSG_DB_ENTRY_REMOVE: {
          dbMarkEntryRemoved (plui->musicdb, atol (targs));
          uisongselPopulateData (plui->uisongsel);
          break;
        }
        case MSG_DB_ENTRY_UNREMOVE: {
          dbClearEntryRemoved (plui->musicdb, atol (targs));
          uisongselPopulateData (plui->uisongsel);
          break;
        }
        case MSG_SONG_SELECT: {
          mp_songselect_t   *songselect;

          songselect = msgparseSongSelect (targs);
          /* the display is offset by 1, as the 0 index is the current song */
          --songselect->loc;
          uimusicqProcessSongSelect (plui->uimusicq, songselect);
          msgparseSongSelectFree (songselect);
          break;
        }
        case MSG_MUSIC_QUEUE_DATA: {
          mp_musicqupdate_t   *musicqupdate;

          if (plui->stopping) {
            break;
          }

          musicqupdate = msgparseMusicQueueData (targs);
          if (musicqupdate == NULL) {
            break;
          }

          if ((int) musicqupdate->mqidx >= MUSICQ_DISP_MAX ||
              ! bdjoptGetNumPerQueue (OPT_Q_DISPLAY, musicqupdate->mqidx)) {
            logMsg (LOG_DBG, LOG_INFO, "ERR: music queue data: mq idx %d not valid", musicqupdate->mqidx);
            break;
          }

          if ((int) musicqupdate->mqidx < MUSICQ_DISP_MAX) {
            /* if displayed */
            if (bdjoptGetNumPerQueue (OPT_Q_DISPLAY, musicqupdate->mqidx)) {
              uimusicqProcessMusicQueueData (plui->uimusicq, musicqupdate);
              /* the music queue data is used to display the mark */
              /* indicating that the song is already in the song list */
              uisongselProcessMusicQueueData (plui->uisongsel, musicqupdate);
            }
          }

          pluiReloadSave (plui, musicqupdate->mqidx);

          if (musicqupdate->mqidx == MUSICQ_HISTORY) {
            const char  *name = _("History");

            uimusicqSetManageIdx (plui->uimusicq, MUSICQ_HISTORY);
            uimusicqSave (plui->uimusicq, name);
            playlistCheckAndCreate (name, PLTYPE_SONGLIST);
            uimusicqSetManageIdx (plui->uimusicq, plui->musicqManageIdx);
          }

          plui->lastLoc [musicqupdate->mqidx] = -1;

          msgparseMusicQueueDataFree (musicqupdate);
          break;
        }
        case MSG_DATABASE_UPDATE: {
          plui->musicdb = bdj4ReloadDatabase (plui->musicdb);
          uiplayerSetDatabase (plui->uiplayer, plui->musicdb);
          uisongselSetDatabase (plui->uisongsel, plui->musicdb);
          uimusicqSetDatabase (plui->uimusicq, plui->musicdb);
          songdbSetMusicDB (plui->songdb, plui->musicdb);
          uisongselApplySongFilter (plui->uisongsel);
          break;
        }
        case MSG_SONG_FINISH: {
          uiLabelSetText (plui->wcont [PLUI_W_STATUS_MSG], "");
          uiLabelSetText (plui->wcont [PLUI_W_ERROR_MSG], "");
          pluiPushHistory (plui, targs);
          break;
        }
        case MSG_MAIN_START_RECONN: {
          plui->mainalready = true;
          /* CONTEXT: player-ui: error message */
          uiLabelSetText (plui->wcont [PLUI_W_ERROR_MSG], _("Recovered from crash."));
          break;
        }
        case MSG_MAIN_START_REATTACH: {
          plui->mainalready = true;
          plui->mainreattach = true;
          break;
        }
        case MSG_MAIN_CURR_PLAY: {
          int     mqidx;

          mqidx = atoi (targs);
          pluiSetPlaybackQueue (plui, mqidx, PLUI_NO_UPDATE);
          break;
        }
        case MSG_MAIN_QUEUE_INFO: {
          char    *dir = NULL;

          dir = pluiExportMP3Dialog (plui);
          if (dir == NULL) {
            uiLabelSetText (plui->wcont [PLUI_W_STATUS_MSG], "");
            plui->expmp3state = BDJ4_STATE_OFF;
          } else {
            plui->mp3exp = mp3ExportInit (mdstrdup (args), plui->musicdb,
                dir, plui->musicqManageIdx);
            plui->expmp3state = BDJ4_STATE_PROCESS;
            mstimeset (&plui->expmp3chkTime, 500);
          }
          dataFree (dir);
          break;
        }
        default: {
          break;
        }
      }
      break;
    }
    default: {
      break;
    }
  }

  dataFree (targs);

  /* due to the db update message, these must be applied afterwards */
  uiplayerProcessMsg (routefrom, route, msg, args, plui->uiplayer);

  /* for reload processing, if a musicq-status-data message was received, */
  /* update reload-curr */
  if (msg == MSG_MUSICQ_STATUS_DATA) {
    pluiReloadSaveCurrent (plui);
  }

  if (gKillReceived) {
    logMsg (LOG_SESS, LOG_IMPORTANT, "got kill signal");
  }
  logProcEnd ("");
  return gKillReceived;
}


static bool
pluiCloseWin (void *udata)
{
  playerui_t   *plui = udata;

  logProcBegin ();
  if (progstateCurrState (plui->progstate) <= STATE_RUNNING) {
    plui->stopping = true;
    progstateShutdownProcess (plui->progstate);
    logMsg (LOG_DBG, LOG_MSGS, "got: close win request");
    logProcEnd ("not-done");
    return UICB_STOP;
  }

  logProcEnd ("");
  return UICB_STOP;
}

static void
pluiSigHandler (int sig)
{
  gKillReceived = 1;
}

static char *
pluiExportMP3Dialog (playerui_t *plui)
{
  uiwcont_t   *windowp;
  uiselect_t  *selectdata;
  char        *dir;
  char        tbuff [200];
  const char  *defdir = NULL;

  logMsg (LOG_DBG, LOG_ACTIONS, "= action: export mp3");

  windowp = plui->wcont [PLUI_W_WINDOW];

  defdir = nlistGetStr (plui->options, EXP_MP3_DIR);
  if (defdir == NULL || ! *defdir) {
    defdir = sysvarsGetStr (SV_BDJ4_DREL_TMP);
  }

  /* CONTEXT: export as mp3: title of save dialog */
  snprintf (tbuff, sizeof (tbuff), _("Export as %s"), BDJ4_MP3_LABEL);
  selectdata = uiSelectInit (windowp,
      tbuff, defdir, NULL, NULL, NULL);
  dir = uiSelectDirDialog (selectdata);
  nlistSetStr (plui->options, EXP_MP3_DIR, dir);
  uiSelectFree (selectdata);
  return dir;
}

static bool
pluiSwitchPage (void *udata, long pagenum)
{
  playerui_t  *plui = udata;
  int         tabid;

  logProcBegin ();

  if (! plui->uibuilt) {
    logProcEnd ("no-ui");
    return UICB_STOP;
  }

  tabid = uinbutilIDGet (plui->nbtabid, pagenum);
  plui->currpage = pagenum;
  /* do not call set-manage-queue on the request tab */
  if (tabid == UI_TAB_MUSICQ) {
    pluiSetManageQueue (plui, pagenum);
  }
  if (tabid == UI_TAB_HISTORY) {
    pluiSetManageQueue (plui, MUSICQ_HISTORY);
  }

  if (tabid == UI_TAB_SONGSEL) {
    uiWidgetSetState (plui->wcont [PLUI_W_MENU_QE_CURR], UIWIDGET_DISABLE);
    uiWidgetSetState (plui->wcont [PLUI_W_MENU_QE_SEL], UIWIDGET_DISABLE);
    uiWidgetSetState (plui->wcont [PLUI_W_MENU_EXT_REQ], UIWIDGET_DISABLE);
  } else {
    uiWidgetSetState (plui->wcont [PLUI_W_MENU_QE_CURR], UIWIDGET_ENABLE);
    uiWidgetSetState (plui->wcont [PLUI_W_MENU_QE_SEL], UIWIDGET_ENABLE);
    if (tabid == UI_TAB_MUSICQ) {
      uiWidgetSetState (plui->wcont [PLUI_W_MENU_EXT_REQ], UIWIDGET_ENABLE);
    } else {
      uiWidgetSetState (plui->wcont [PLUI_W_MENU_EXT_REQ], UIWIDGET_DISABLE);
    }
  }

  pluiPlaybackButtonHideShow (plui, pagenum);
  logProcEnd ("");
  return UICB_CONT;
}

static void
pluiPlaybackButtonHideShow (playerui_t *plui, long pagenum)
{
  int         tabid;

  tabid = uinbutilIDGet (plui->nbtabid, pagenum);

  uiWidgetHide (plui->wcont [PLUI_W_SET_PB_BUTTON]);
  if (tabid == UI_TAB_MUSICQ) {
    if (nlistGetNum (plui->options, PLUI_SHOW_EXTRA_QUEUES)) {
      uiWidgetShow (plui->wcont [PLUI_W_SET_PB_BUTTON]);
    }
  }
}

static bool
pluiProcessSetPlaybackQueue (void *udata)
{
  playerui_t      *plui = udata;

  logProcBegin ();
  pluiSetPlaybackQueue (plui, plui->musicqManageIdx, PLUI_UPDATE_MAIN);
  logProcEnd ("");
  return UICB_CONT;
}

static void
pluiSetPlaybackQueue (playerui_t *plui, int newQueue, int updateFlag)
{
  char            tbuff [40];

  logProcBegin ();

  plui->musicqPlayIdx = newQueue;

  for (int i = 0; i < MUSICQ_PB_MAX; ++i) {
    if (! bdjoptGetNumPerQueue (OPT_Q_DISPLAY, i)) {
      /* not displayed */
      continue;
    }

    if ((int) plui->musicqPlayIdx == i) {
      uiImageSetFromPixbuf (plui->musicqImage [i], plui->wcont [PLUI_W_LED_ON]);
    } else {
      uiImageSetFromPixbuf (plui->musicqImage [i], plui->wcont [PLUI_W_LED_OFF]);
    }
  }

  /* if showextraqueues is off, reject any attempt to switch playback. */
  /* let main know what queue is being used */
  uimusicqSetPlayIdx (plui->uimusicq, plui->musicqPlayIdx);
  if (updateFlag == PLUI_UPDATE_MAIN) {
    snprintf (tbuff, sizeof (tbuff), "%d", plui->musicqPlayIdx);
    connSendMessage (plui->conn, ROUTE_MAIN, MSG_MUSICQ_SET_PLAYBACK, tbuff);
  }
  logProcEnd ("");
}

static void
pluiSetManageQueue (playerui_t *plui, int mqidx)
{
  if (mqidx < MUSICQ_PB_MAX) {
    int   val;

    plui->musicqRequestIdx = mqidx;
    val = nlistGetNum (plui->options, PLUI_SHOW_EXTRA_QUEUES);
    if (val) {
      uisongselSetRequestLabel (plui->uisongsel,
          bdjoptGetStrPerQueue (OPT_Q_QUEUE_NAME, mqidx));
      uimusicqSetRequestLabel (plui->uimusicq,
          bdjoptGetStrPerQueue (OPT_Q_QUEUE_NAME, mqidx));
    } else {
      uisongselSetRequestLabel (plui->uisongsel, "");
      uimusicqSetRequestLabel (plui->uimusicq, "");
    }
  }

  plui->musicqManageIdx = mqidx;
  uimusicqSetManageIdx (plui->uimusicq, mqidx);
}

static bool
pluiToggleExtraQueues (void *udata)
{
  playerui_t      *plui = udata;
  listnum_t       val;

  logProcBegin ();
  val = nlistGetNum (plui->options, PLUI_SHOW_EXTRA_QUEUES);
  val = ! val;
  nlistSetNum (plui->options, PLUI_SHOW_EXTRA_QUEUES, val);
  /* calls the switch page handler, the managed music queue will be set */
  pluiSetExtraQueues (plui);
  if (! val) {
    pluiSetPlaybackQueue (plui, MUSICQ_PB_A, PLUI_UPDATE_MAIN);
    uisongselSetRequestLabel (plui->uisongsel, "");
    uimusicqSetRequestLabel (plui->uimusicq, "");
  } else {
    uisongselSetRequestLabel (plui->uisongsel,
        bdjoptGetStrPerQueue (OPT_Q_QUEUE_NAME, plui->musicqManageIdx));
    uimusicqSetRequestLabel (plui->uimusicq,
        bdjoptGetStrPerQueue (OPT_Q_QUEUE_NAME, plui->musicqManageIdx));
  }
  logProcEnd ("");
  return UICB_CONT;
}

static void
pluiSetExtraQueues (playerui_t *plui)
{
  int             tabid;
  int             pagenum;
  bool            show;
  bool            resetcurr = false;

  logProcBegin ();
  if (! plui->uibuilt) {
    logProcEnd ("no-notebook");
    return;
  }

  show = nlistGetNum (plui->options, PLUI_SHOW_EXTRA_QUEUES);
  uinbutilIDStartIterator (plui->nbtabid, &pagenum);
  while ((tabid = uinbutilIDIterate (plui->nbtabid, &pagenum)) >= 0) {
    if (tabid == UI_TAB_MUSICQ && pagenum > 0) {
      if (! show && plui->currpage == pagenum) {
        resetcurr = true;
      }
      uiNotebookHideShowPage (plui->wcont [PLUI_W_NOTEBOOK], pagenum, show);
    }
  }
  if (resetcurr) {
    /* the tab currently displayed is being hidden */
    plui->currpage = 0;
  }

  pluiPlaybackButtonHideShow (plui, plui->currpage);
  logProcEnd ("");
}

static bool
pluiToggleSwitchQueue (void *udata)
{
  playerui_t      *plui = udata;
  listnum_t       val;

  logProcBegin ();
  val = nlistGetNum (plui->options, PLUI_SWITCH_QUEUE_WHEN_EMPTY);
  val = ! val;
  nlistSetNum (plui->options, PLUI_SWITCH_QUEUE_WHEN_EMPTY, val);
  pluiSetSwitchQueue (plui);
  logProcEnd ("");
  return UICB_CONT;
}

static void
pluiSetSwitchQueue (playerui_t *plui)
{
  char  tbuff [40];

  logProcBegin ();
  snprintf (tbuff, sizeof (tbuff), "%" PRId64,
      nlistGetNum (plui->options, PLUI_SWITCH_QUEUE_WHEN_EMPTY));
  connSendMessage (plui->conn, ROUTE_MAIN, MSG_QUEUE_SWITCH_EMPTY, tbuff);
  logProcEnd ("");
}

static bool
pluiMarqueeFontSizeDialog (void *udata)
{
  playerui_t      *plui = udata;
  int             sz;

  if (plui->mqfontsizeactive) {
    return UICB_STOP;
  }

  logProcBegin ();
  plui->mqfontsizeactive = true;

  if (! plui->fontszdialogcreated) {
    pluiCreateMarqueeFontSizeDialog (plui);
  }

  if (plui->marqueeIsMaximized) {
    sz = plui->marqueeFontSizeFS;
  } else {
    sz = plui->marqueeFontSize;
  }

  uiSpinboxSetValue (plui->wcont [PLUI_W_MQ_SZ], (double) sz);
  uiDialogShow (plui->wcont [PLUI_W_MQ_FONT_SZ_DIALOG]);

  logProcEnd ("");
  return UICB_CONT;
}

static void
pluiCreateMarqueeFontSizeDialog (playerui_t *plui)
{
  uiwcont_t    *vbox;
  uiwcont_t    *hbox;
  uiwcont_t    *uiwidgetp;

  logProcBegin ();

  plui->callbacks [PLUI_CB_FONT_SIZE] = callbackInitLong (
      pluiMarqueeFontSizeDialogResponse, plui);
  plui->wcont [PLUI_W_MQ_FONT_SZ_DIALOG] = uiCreateDialog (plui->wcont [PLUI_W_WINDOW],
      plui->callbacks [PLUI_CB_FONT_SIZE],
      /* CONTEXT: playerui: marquee font size dialog: window title */
      _("Marquee Font Size"),
      /* CONTEXT: playerui: marquee font size dialog: action button */
      _("Close"),
      RESPONSE_CLOSE,
      NULL
      );

  vbox = uiCreateVertBox ();
  uiDialogPackInDialog (plui->wcont [PLUI_W_MQ_FONT_SZ_DIALOG], vbox);

  hbox = uiCreateHorizBox ();
  uiBoxPackStart (vbox, hbox);

  /* CONTEXT: playerui: marquee font size dialog: the font size selector */
  uiwidgetp = uiCreateColonLabel (_("Font Size"));
  uiBoxPackStart (hbox, uiwidgetp);
  uiwcontFree (uiwidgetp);

  plui->wcont [PLUI_W_MQ_SZ] = uiSpinboxIntCreate ();
  uiSpinboxSet (plui->wcont [PLUI_W_MQ_SZ], 10.0, 300.0);
  uiSpinboxSetValue (plui->wcont [PLUI_W_MQ_SZ], 36.0);
  uiBoxPackStart (hbox, plui->wcont [PLUI_W_MQ_SZ]);

  plui->callbacks [PLUI_CB_FONT_SZ_CHG] = callbackInit (
      pluiMarqueeFontSizeChg, plui, NULL);
  uiSpinboxSetValueChangedCallback (plui->wcont [PLUI_W_MQ_SZ],
      plui->callbacks [PLUI_CB_FONT_SZ_CHG]);

  /* the dialog doesn't have any space above the buttons */
  uiwcontFree (hbox);
  hbox = uiCreateHorizBox ();
  uiBoxPackStart (vbox, hbox);

  uiwidgetp = uiCreateLabel ("");
  uiBoxPackStart (hbox, uiwidgetp);
  uiwcontFree (uiwidgetp);
  plui->fontszdialogcreated = true;

  uiwcontFree (vbox);
  uiwcontFree (hbox);

  logProcEnd ("");
}

static bool
pluiMarqueeFontSizeDialogResponse (void *udata, long responseid)
{
  playerui_t  *plui = udata;

  switch (responseid) {
    case RESPONSE_DELETE_WIN: {
      uiwcontFree (plui->wcont [PLUI_W_MQ_FONT_SZ_DIALOG]);
      plui->wcont [PLUI_W_MQ_FONT_SZ_DIALOG] = NULL;
      plui->fontszdialogcreated = false;
      plui->mqfontsizeactive = false;
      break;
    }
    case RESPONSE_CLOSE: {
      uiWidgetHide (plui->wcont [PLUI_W_MQ_FONT_SZ_DIALOG]);
      plui->mqfontsizeactive = false;
      break;
    }
  }
  return UICB_CONT;
}

static bool
pluiMarqueeFontSizeChg (void *udata)
{
  playerui_t  *plui = udata;
  int         fontsz;
  double      value;

  value = uiSpinboxGetValue (plui->wcont [PLUI_W_MQ_SZ]);
  fontsz = (int) round (value);
  if (plui->marqueeIsMaximized) {
    plui->marqueeFontSizeFS = fontsz;
  } else {
    plui->marqueeFontSize = fontsz;
  }
  mstimeset (&plui->marqueeFontSizeCheck, 100);

  return UICB_CONT;
}

static bool
pluiMarqueeRecover (void *udata)
{
  playerui_t  *plui = udata;

  if (plui->marqueeoff) {
    return UICB_CONT;
  }

  connSendMessage (plui->conn, ROUTE_MARQUEE, MSG_WINDOW_FIND, NULL);
  return UICB_CONT;
}


static void
pluisetMarqueeIsMaximized (playerui_t *plui, char *args)
{
  int   val = atoi (args);

  plui->marqueeIsMaximized = val;
}

static void
pluisetMarqueeFontSizes (playerui_t *plui, char *args)
{
  char      *p;
  char      *tokstr;

  p = strtok_r (args, MSG_ARGS_RS_STR, &tokstr);
  plui->marqueeFontSize = atoi (p);
  p = strtok_r (NULL, MSG_ARGS_RS_STR, &tokstr);
  plui->marqueeFontSizeFS = atoi (p);
}

static bool
pluiQueueProcess (void *udata, long dbidx)
{
  playerui_t  *plui = udata;
  nlistidx_t  loc;
  char        tbuff [100];
  int         mqidx;

  mqidx = plui->musicqRequestIdx;

  /* lastloc is used in order to handle adding multi-selections */
  /* to the queue. */
  /* it is assumed that all of the queue processing will complete */
  /* before the musicq-data response comes back from the main process */
  /* this could very well be a bad assumption */
  /* further callbacks may be necessary */
  loc = plui->lastLoc [mqidx];
  if (loc < 0) {
    loc = uimusicqGetSelectLocation (plui->uimusicq, mqidx);
    plui->lastLoc [mqidx] = QUEUE_LOC_LAST;
    if (loc >= 0) {
      plui->lastLoc [mqidx] = loc + 1;
    }
  } else {
    plui->lastLoc [mqidx] = loc + 1;
  }

  /* increment the location by 1 as the tree-view index is one less than */
  /* the music queue index */
  snprintf (tbuff, sizeof (tbuff), "%d%c%d%c%ld", mqidx,
      MSG_ARGS_RS, loc + 1, MSG_ARGS_RS, dbidx);
  connSendMessage (plui->conn, ROUTE_MAIN, MSG_MUSICQ_INSERT, tbuff);
  return UICB_CONT;
}

static bool
pluiSongSaveCallback (void *udata, long dbidx)
{
  playerui_t  *plui = udata;
  char        tmp [40];

  songdbWriteDB (plui->songdb, dbidx);

  /* the database has been updated, tell the other processes to reload  */
  /* this particular entry */
  snprintf (tmp, sizeof (tmp), "%ld", dbidx);
  connSendMessage (plui->conn, ROUTE_STARTERUI, MSG_DB_ENTRY_UPDATE, tmp);

  uisongselPopulateData (plui->uisongsel);

  return UICB_CONT;
}

static bool
pluiClearQueueCallback (void *udata)
{
  playerui_t  *plui = udata;
  char        tmp [40];

  snprintf (tmp, sizeof (tmp), "%d", plui->musicqManageIdx);
  connSendMessage (plui->conn, ROUTE_MAIN, MSG_PL_CLEAR_QUEUE, tmp);
  return UICB_CONT;
}

static void
pluiPushHistory (playerui_t *plui, const char *args)
{
  dbidx_t     dbidx;
  char        tbuff [100];

  dbidx = atol (args);

  snprintf (tbuff, sizeof (tbuff), "%d%c%d%c%d", MUSICQ_HISTORY,
      MSG_ARGS_RS, QUEUE_LOC_LAST, MSG_ARGS_RS, dbidx);
  connSendMessage (plui->conn, ROUTE_MAIN, MSG_MUSICQ_INSERT, tbuff);
}

static bool
pluiRequestExternalDialog (void *udata)
{
  playerui_t    *plui = udata;
  bool          rc;

  rc = uiextreqDialog (plui->uiextreq, NULL);
  return rc;
}

static bool
pluiExtReqCallback (void *udata)
{
  playerui_t    *plui = udata;
  song_t        *song;

  song = uiextreqGetSong (plui->uiextreq);

  if (song != NULL) {
    dbidx_t     dbidx;
    char        *tbuff;
    char        *tmp;

    /* add to the player's copy of the database */
    dbidx = dbAddTemporarySong (plui->musicdb, song);

    tbuff = mdmalloc (BDJMSG_MAX);
    tmp = songCreateSaveData (song);
    snprintf (tbuff, BDJMSG_MAX, "%s%c%d%c%s",
        songGetStr (song, TAG_URI),
        MSG_ARGS_RS, dbidx,
        MSG_ARGS_RS, tmp);
    connSendMessage (plui->conn, ROUTE_MAIN, MSG_DB_ENTRY_TEMP_ADD, tbuff);
    dataFree (tbuff);
    dataFree (tmp);

    if (plui->extreqRow >= 0) {
      uimusicqSetSelectLocation (plui->uimusicq, plui->musicqRequestIdx,
          plui->extreqRow);
      plui->extreqRow = -1;
    }

    pluiQueueProcess (plui, dbidx);
  }
  return UICB_CONT;
}

static bool
pluiQuickEditCurrent (void *udata)
{
  playerui_t    *plui = udata;
  bool          rc;
  dbidx_t       dbidx = -1;
  double        vol, speed;
  int           basevol;

  dbidx = uiplayerGetCurrSongIdx (plui->uiplayer);
  uiplayerGetVolumeSpeed (plui->uiplayer, &basevol, &vol, &speed);

  plui->resetvolume = RESET_VOL_CURR;
  rc = uiqeDialog (plui->uiqe, dbidx, speed, vol, basevol);
  return rc;
}

static bool
pluiQuickEditSelected (void *udata)
{
  playerui_t    *plui = udata;
  bool          rc;
  dbidx_t       dbidx;
  double        vol, speed;
  int           basevol;

  dbidx = uimusicqGetSelectionDbidx (plui->uimusicq);
  /* don't need vol and speed */
  uiplayerGetVolumeSpeed (plui->uiplayer, &basevol, &vol, &speed);
  plui->resetvolume = RESET_VOL_NO;
  rc = uiqeDialog (plui->uiqe, dbidx, LIST_DOUBLE_INVALID, LIST_DOUBLE_INVALID, basevol);
  return rc;
}

static bool
pluiQuickEditCallback (void *udata)
{
  playerui_t        *plui = udata;
  const uiqesave_t  *qeresp;
  song_t            *song;
  dbidx_t           dbidx;

  if (plui == NULL || plui->uiqe == NULL) {
    return UICB_CONT;
  }

  qeresp = uiqeGetResponseData (plui->uiqe);

  if (qeresp == NULL) {
    return UICB_CONT;
  }

  song = dbGetByIdx (plui->musicdb, qeresp->dbidx);
  if (song == NULL) {
    return UICB_CONT;
  }
  songSetNum (song, TAG_SPEEDADJUSTMENT, (int) qeresp->speed);
  songSetDouble (song, TAG_VOLUMEADJUSTPERC, qeresp->voladj);
  songSetNum (song, TAG_DANCERATING, qeresp->rating);
  songSetNum (song, TAG_DANCELEVEL, qeresp->level);
  songSetNum (song, TAG_FAVORITE, qeresp->favorite);

  pluiSongSaveCallback (plui, qeresp->dbidx);

  dbidx = uiplayerGetCurrSongIdx (plui->uiplayer);
  /* what to do if the current song has moved on to the next? */
  if (qeresp->dbidx == dbidx &&
      plui->resetvolume == RESET_VOL_CURR) {
    connSendMessage (plui->conn, ROUTE_PLAYER, MSG_PLAY_RESET_VOLUME, NULL);
  }

  return UICB_CONT;
}

static bool
pluiReload (void *udata)
{
  playerui_t    *plui = udata;

  plui->inreload = true;
  plui->reloadchk = true;
  plui->reloadexpected = 0;
  plui->reloadrcvd = 0;

  for (int mqidx = 0; mqidx < MUSICQ_DISP_MAX; ++mqidx) {
    char    tmp [100];
    char    msg [200];
    char    tbuff [MAXPATHLEN];

    snprintf (msg, sizeof (msg), "%d%c%d", mqidx, MSG_ARGS_RS, 1);
    connSendMessage (plui->conn, ROUTE_MAIN, MSG_MUSICQ_TRUNCATE, msg);
    snprintf (tmp, sizeof (tmp), "%s-%d-%d", RELOAD_FN,
        (int) sysvarsGetNum (SVL_PROFILE_IDX), mqidx);
    pathbldMakePath (tbuff, sizeof (tbuff),
        tmp, BDJ4_SONGLIST_EXT, PATHBLD_MP_DREL_DATA);
    if (fileopFileExists (tbuff)) {
      msgbuildQueuePlaylist (msg, sizeof (msg), mqidx, tmp, EDIT_FALSE);
      connSendMessage (plui->conn, ROUTE_MAIN, MSG_QUEUE_PLAYLIST, msg);
      plui->reloadexpected += 1;
    }
  }

  pluiReloadCurrent (plui);

  plui->inreload = false;
  return UICB_CONT;
}

static void
pluiReloadCurrent (playerui_t *plui)
{
  datafile_t      *reloaddf;
  nlist_t         *reloaddata;
  char            tbuff [200];
  dbidx_t         dbidx;
  const char      *nm;
  song_t          *song;

  pathbldMakePath (tbuff, sizeof (tbuff),
      RELOAD_CURR_FN, BDJ4_CONFIG_EXT, PATHBLD_MP_DREL_DATA | PATHBLD_MP_USEIDX);
  reloaddf = datafileAllocParse ("reload-curr", DFTYPE_KEY_VAL, tbuff,
      reloaddfkeys, RELOAD_DFKEY_COUNT, DF_NO_OFFSET, NULL);
  reloaddata = datafileGetList (reloaddf);
  if (reloaddata == NULL) {
    datafileFree (reloaddf);
    return;
  }

  nm = nlistGetStr (reloaddata, RELOAD_CURR);
  song = dbGetByName (plui->musicdb, nm);
  if (song != NULL) {
    dbidx = songGetNum (song, TAG_DBIDX);
    snprintf (tbuff, sizeof (tbuff), "%d%c%d%c%d", MUSICQ_PB_A,
        MSG_ARGS_RS, 0, MSG_ARGS_RS, dbidx);
    connSendMessage (plui->conn, ROUTE_MAIN, MSG_MUSICQ_INSERT, tbuff);
    snprintf (tbuff, sizeof (tbuff), "%d%c%d", MUSICQ_PB_A, MSG_ARGS_RS, 1);
    connSendMessage (plui->conn, ROUTE_MAIN, MSG_MUSICQ_MOVE_UP, tbuff);
  }
  datafileFree (reloaddf);
}

static void
pluiReloadSave (playerui_t *plui, int mqidx)
{
  char      tmp [MAXPATHLEN];

  if (plui->inreload) {
    return;
  }

  if (plui->reloadchk) {
    plui->reloadrcvd += 1;
    if (plui->reloadrcvd < plui->reloadexpected) {
      return;
    }
  }

  plui->reloadchk = false;

  /* any time any music queue data is received, disable the */
  /* reload menu item */
  if (! plui->reloadinit) {
    uiWidgetSetState (plui->wcont [PLUI_W_MENU_RELOAD], UIWIDGET_DISABLE);

    /* any old reload data must be removed */
    /* this only needs to be done once */
    for (int tmqidx = 0; tmqidx < MUSICQ_DISP_MAX; ++tmqidx) {
      snprintf (tmp, sizeof (tmp), "%s-%d-%d", RELOAD_FN,
          (int) sysvarsGetNum (SVL_PROFILE_IDX), tmqidx);
      playlistDelete (tmp);
    }

    plui->reloadinit = true;
  }

  /* reload: save history also */
  if (mqidx < MUSICQ_DISP_MAX) {
    uimusicqSetManageIdx (plui->uimusicq, mqidx);
    /* the profile number must be added to the filename */
    /* as playlists are global and not per-profile */
    snprintf (tmp, sizeof (tmp), "%s-%d-%d", RELOAD_FN,
        (int) sysvarsGetNum (SVL_PROFILE_IDX), mqidx);
    uimusicqSave (plui->uimusicq, tmp);
    playlistCheckAndCreate (tmp, PLTYPE_SONGLIST);
    uimusicqSetManageIdx (plui->uimusicq, plui->musicqManageIdx);
  }
}

static void
pluiReloadSaveCurrent (playerui_t *plui)
{
  datafile_t      *reloaddf;
  nlist_t         *reloaddata;
  char            tbuff [MAXPATHLEN];
  dbidx_t         dbidx;
  song_t          *song;

  if (plui->inreload) {
    return;
  }
  if (plui->reloadchk && plui->reloadrcvd < plui->reloadexpected) {
    return;
  }

  pathbldMakePath (tbuff, sizeof (tbuff),
      RELOAD_CURR_FN, BDJ4_CONFIG_EXT, PATHBLD_MP_DREL_DATA | PATHBLD_MP_USEIDX);
  reloaddf = datafileAllocParse ("save-curr", DFTYPE_KEY_VAL, tbuff,
      reloaddfkeys, RELOAD_DFKEY_COUNT, DF_NO_OFFSET, NULL);
  reloaddata = nlistAlloc ("reload-curr", LIST_ORDERED, NULL);
  dbidx = uiplayerGetCurrSongIdx (plui->uiplayer);
  song = dbGetByIdx (plui->musicdb, dbidx);
  if (song != NULL) {
    nlistSetStr (reloaddata, RELOAD_CURR, songGetStr (song, TAG_URI));
    datafileSave (reloaddf, NULL, reloaddata, DF_NO_OFFSET, 1);
  }
  nlistFree (reloaddata);
  datafileFree (reloaddf);
}

static bool
pluiKeyEvent (void *udata)
{
  playerui_t  *plui = udata;

  if (uiKeyIsPressEvent (plui->wcont [PLUI_W_KEY_HNDLR]) &&
      uiKeyIsAudioPlayKey (plui->wcont [PLUI_W_KEY_HNDLR])) {
    connSendMessage (plui->conn, ROUTE_MAIN, MSG_CMD_PLAYPAUSE, NULL);
    return UICB_STOP;
  }
  /* isaudiopausekey() also checks for the stop key */
  if (uiKeyIsPressEvent (plui->wcont [PLUI_W_KEY_HNDLR]) &&
      uiKeyIsAudioPauseKey (plui->wcont [PLUI_W_KEY_HNDLR])) {
    connSendMessage (plui->conn, ROUTE_PLAYER, MSG_PLAY_PAUSE, NULL);
    return UICB_STOP;
  }
  if (uiKeyIsPressEvent (plui->wcont [PLUI_W_KEY_HNDLR]) &&
      uiKeyIsAudioNextKey (plui->wcont [PLUI_W_KEY_HNDLR])) {
    connSendMessage (plui->conn, ROUTE_PLAYER, MSG_PLAY_NEXTSONG, NULL);
    return UICB_STOP;
  }
  if (uiKeyIsPressEvent (plui->wcont [PLUI_W_KEY_HNDLR]) &&
      uiKeyIsAudioPrevKey (plui->wcont [PLUI_W_KEY_HNDLR])) {
    connSendMessage (plui->conn, ROUTE_PLAYER, MSG_PLAY_SONG_BEGIN, NULL);
    return UICB_STOP;
  }

  return UICB_CONT;
}

static bool
pluiExportMP3 (void *udata)
{
  playerui_t  *plui = udata;

  if (plui->expmp3state != BDJ4_STATE_OFF) {
    return UICB_STOP;
  }

  logMsg (LOG_DBG, LOG_ACTIONS, "= action: export mp3");
  plui->expmp3state = BDJ4_STATE_START;
  return UICB_CONT;
}

static bool
pluiDragDropCallback (void *udata, const char *uri, int row)
{
  playerui_t        *plui = udata;

  if (strncmp (uri, AS_FILE_PFX, AS_FILE_PFX_LEN) != 0) {
    return UICB_STOP;
  }

  plui->musicqRequestIdx = plui->musicqManageIdx;
  plui->extreqRow = row;

  uiextreqDialog (plui->uiextreq, uri + AS_FILE_PFX_LEN);
  return UICB_CONT;
}


static int
pluiControllerCallback (void *udata, long val, int cmd)
{
  playerui_t    *plui = udata;
  int           rc = 0;

fprintf (stderr, "plui-cb: cmd: %d val: %ld\n", cmd, val);

  return rc;
}<|MERGE_RESOLUTION|>--- conflicted
+++ resolved
@@ -484,13 +484,9 @@
   uimusicqFree (plui->uimusicq);
   uisongselFree (plui->uisongsel);
 
-<<<<<<< HEAD
   controllerFree (plui->controller);
 
-  logProcEnd (LOG_PROC, "pluiClosingCallback", "");
-=======
   logProcEnd ("");
->>>>>>> ab5fd62b
   return STATE_FINISHED;
 }
 
